--- conflicted
+++ resolved
@@ -77,12 +77,9 @@
   constructor(options: DataGrid.IOptions = {}) {
     super();
     this.addClass('lm-DataGrid');
-<<<<<<< HEAD
-=======
     /* <DEPRECATED> */
     this.addClass('p-DataGrid');
     /* </DEPRECATED> */
->>>>>>> 9ea670f4
 
     // Parse the simple options.
     this._style = options.style || DataGrid.defaultStyle;
@@ -147,15 +144,12 @@
     this._vScrollBar.addClass('lm-DataGrid-scrollBar');
     this._hScrollBar.addClass('lm-DataGrid-scrollBar');
     this._scrollCorner.addClass('lm-DataGrid-scrollCorner');
-<<<<<<< HEAD
-=======
     /* <DEPRECATED> */
     this._viewport.addClass('p-DataGrid-viewport');
     this._vScrollBar.addClass('p-DataGrid-scrollBar');
     this._hScrollBar.addClass('p-DataGrid-scrollBar');
     this._scrollCorner.addClass('p-DataGrid-scrollCorner');
     /* </DEPRECATED> */
->>>>>>> 9ea670f4
 
     // Add the on-screen canvas to the viewport node.
     this._viewport.node.appendChild(this._canvas);
