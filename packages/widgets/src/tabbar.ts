// Copyright (c) Jupyter Development Team.
// Distributed under the terms of the Modified BSD License.
/*-----------------------------------------------------------------------------
| Copyright (c) 2014-2017, PhosphorJS Contributors
|
| Distributed under the terms of the BSD 3-Clause License.
|
| The full license is in the file LICENSE, distributed with this software.
|----------------------------------------------------------------------------*/
import { ArrayExt, each } from '@lumino/algorithm';

import { IDisposable } from '@lumino/disposable';

import { ElementExt } from '@lumino/domutils';

import { Drag } from '@lumino/dragdrop';

import { Message, MessageLoop } from '@lumino/messaging';

import { ISignal, Signal } from '@lumino/signaling';

import {
  ElementARIAAttrs,
  ElementDataset,
  ElementInlineStyle,
  h,
  VirtualDOM,
  VirtualElement
} from '@lumino/virtualdom';

import { Title } from './title';

import { Widget } from './widget';

/**
 * A widget which displays titles as a single row or column of tabs.
 *
 * #### Notes
 * If CSS transforms are used to rotate nodes for vertically oriented
 * text, then tab dragging will not work correctly. The `tabsMovable`
 * property should be set to `false` when rotating nodes from CSS.
 */
export class TabBar<T> extends Widget {
  /**
   * Construct a new tab bar.
   *
   * @param options - The options for initializing the tab bar.
   */
  constructor(options: TabBar.IOptions<T> = {}) {
    super({ node: Private.createNode() });
    this.addClass('lm-TabBar');
    /* <DEPRECATED> */
    this.addClass('p-TabBar');
    /* </DEPRECATED> */
    this.contentNode.setAttribute('role', 'tablist');
    this.setFlag(Widget.Flag.DisallowLayout);
    this.tabsMovable = options.tabsMovable || false;
    this.titlesEditable = options.titlesEditable || false;
    this.allowDeselect = options.allowDeselect || false;
    this.addButtonEnabled = options.addButtonEnabled || false;
    this.insertBehavior = options.insertBehavior || 'select-tab-if-needed';
    this.name = options.name || '';
    this.orientation = options.orientation || 'horizontal';
    this.removeBehavior = options.removeBehavior || 'select-tab-after';
    this.renderer = options.renderer || TabBar.defaultRenderer;
  }

  /**
   * Dispose of the resources held by the widget.
   */
  dispose(): void {
    this._releaseMouse();
    this._titles.length = 0;
    this._previousTitle = null;
    super.dispose();
  }

  /**
   * A signal emitted when the current tab is changed.
   *
   * #### Notes
   * This signal is emitted when the currently selected tab is changed
   * either through user or programmatic interaction.
   *
   * Notably, this signal is not emitted when the index of the current
   * tab changes due to tabs being inserted, removed, or moved. It is
   * only emitted when the actual current tab node is changed.
   */
  get currentChanged(): ISignal<this, TabBar.ICurrentChangedArgs<T>> {
    return this._currentChanged;
  }

  /**
   * A signal emitted when a tab is moved by the user.
   *
   * #### Notes
   * This signal is emitted when a tab is moved by user interaction.
   *
   * This signal is not emitted when a tab is moved programmatically.
   */
  get tabMoved(): ISignal<this, TabBar.ITabMovedArgs<T>> {
    return this._tabMoved;
  }

  /**
   * A signal emitted when a tab is clicked by the user.
   *
   * #### Notes
   * If the clicked tab is not the current tab, the clicked tab will be
   * made current and the `currentChanged` signal will be emitted first.
   *
   * This signal is emitted even if the clicked tab is the current tab.
   */
  get tabActivateRequested(): ISignal<
    this,
    TabBar.ITabActivateRequestedArgs<T>
  > {
    return this._tabActivateRequested;
  }

  /**
   * A signal emitted when the tab bar add button is clicked.
   */
  get addRequested(): ISignal<this, void> {
    return this._addRequested;
  }

  /**
   * A signal emitted when a tab close icon is clicked.
   *
   * #### Notes
   * This signal is not emitted unless the tab title is `closable`.
   */
  get tabCloseRequested(): ISignal<this, TabBar.ITabCloseRequestedArgs<T>> {
    return this._tabCloseRequested;
  }

  /**
   * A signal emitted when a tab is dragged beyond the detach threshold.
   *
   * #### Notes
   * This signal is emitted when the user drags a tab with the mouse,
   * and mouse is dragged beyond the detach threshold.
   *
   * The consumer of the signal should call `releaseMouse` and remove
   * the tab in order to complete the detach.
   *
   * This signal is only emitted once per drag cycle.
   */
  get tabDetachRequested(): ISignal<this, TabBar.ITabDetachRequestedArgs<T>> {
    return this._tabDetachRequested;
  }

  /**
   * The renderer used by the tab bar.
   */
  readonly renderer: TabBar.IRenderer<T>;

  /**
   * Whether the tabs are movable by the user.
   *
   * #### Notes
   * Tabs can always be moved programmatically.
   */
  tabsMovable: boolean;

  /**
   * Whether the titles can be user-edited.
   *
   */
  get titlesEditable(): boolean {
    return this._titlesEditable;
  }

  /**
   * Set whether titles can be user edited.
   *
   */
  set titlesEditable(value: boolean) {
    this._titlesEditable = value;
  }

  /**
   * Whether a tab can be deselected by the user.
   *
   * #### Notes
   * Tabs can be always be deselected programmatically.
   */
  allowDeselect: boolean;

  /**
   * The selection behavior when inserting a tab.
   */
  insertBehavior: TabBar.InsertBehavior;

  /**
   * The selection behavior when removing a tab.
   */
  removeBehavior: TabBar.RemoveBehavior;

  /**
   * Get the currently selected title.
   *
   * #### Notes
   * This will be `null` if no tab is selected.
   */
  get currentTitle(): Title<T> | null {
    return this._titles[this._currentIndex] || null;
  }

  /**
   * Set the currently selected title.
   *
   * #### Notes
   * If the title does not exist, the title will be set to `null`.
   */
  set currentTitle(value: Title<T> | null) {
    this.currentIndex = value ? this._titles.indexOf(value) : -1;
  }

  /**
   * Get the index of the currently selected tab.
   *
   * #### Notes
   * This will be `-1` if no tab is selected.
   */
  get currentIndex(): number {
    return this._currentIndex;
  }

  /**
   * Set the index of the currently selected tab.
   *
   * #### Notes
   * If the value is out of range, the index will be set to `-1`.
   */
  set currentIndex(value: number) {
    // Adjust for an out of range index.
    if (value < 0 || value >= this._titles.length) {
      value = -1;
    }

    // Bail early if the index will not change.
    if (this._currentIndex === value) {
      return;
    }

    // Look up the previous index and title.
    let pi = this._currentIndex;
    let pt = this._titles[pi] || null;

    // Look up the current index and title.
    let ci = value;
    let ct = this._titles[ci] || null;

    // Update the current index and previous title.
    this._currentIndex = ci;
    this._previousTitle = pt;

    // Schedule an update of the tabs.
    this.update();

    // Emit the current changed signal.
    this._currentChanged.emit({
      previousIndex: pi,
      previousTitle: pt,
      currentIndex: ci,
      currentTitle: ct
    });
  }

  /**
   * Get the name of the tab bar.
   */
  get name(): string {
    return this._name;
  }

  /**
   * Set the name of the tab bar.
   */
  set name(value: string) {
    this._name = value;
    if (value) {
      this.contentNode.setAttribute('aria-label', value);
    } else {
      this.contentNode.removeAttribute('aria-label');
    }
  }

  /**
   * Get the orientation of the tab bar.
   *
   * #### Notes
   * This controls whether the tabs are arranged in a row or column.
   */
  get orientation(): TabBar.Orientation {
    return this._orientation;
  }

  /**
   * Set the orientation of the tab bar.
   *
   * #### Notes
   * This controls whether the tabs are arranged in a row or column.
   */
  set orientation(value: TabBar.Orientation) {
    // Do nothing if the orientation does not change.
    if (this._orientation === value) {
      return;
    }

    // Release the mouse before making any changes.
    this._releaseMouse();

    // Toggle the orientation values.
    this._orientation = value;
    this.dataset['orientation'] = value;
    this.contentNode.setAttribute('aria-orientation', value);
  }

  /**
   * Whether the add button is enabled.
   */
  get addButtonEnabled(): boolean {
    return this._addButtonEnabled;
  }

  /**
   * Set whether the add button is enabled.
   */
  set addButtonEnabled(value: boolean) {
    // Do nothing if the value does not change.
    if (this._addButtonEnabled === value) {
      return;
    }

    this._addButtonEnabled = value;
    if (value) {
      this.addButtonNode.classList.remove('lm-mod-hidden');
    } else {
      this.addButtonNode.classList.add('lm-mod-hidden');
    }
  }

  /**
   * A read-only array of the titles in the tab bar.
   */
  get titles(): ReadonlyArray<Title<T>> {
    return this._titles;
  }

  /**
   * The tab bar content node.
   *
   * #### Notes
   * This is the node which holds the tab nodes.
   *
   * Modifying this node directly can lead to undefined behavior.
   */
  get contentNode(): HTMLUListElement {
    return this.node.getElementsByClassName(
      'lm-TabBar-content'
    )[0] as HTMLUListElement;
  }

  /**
   * The tab bar add button node.
   *
   * #### Notes
   * This is the node which holds the add button.
   *
   * Modifying this node directly can lead to undefined behavior.
   */
  get addButtonNode(): HTMLDivElement {
    return this.node.getElementsByClassName(
      'lm-TabBar-addButton'
    )[0] as HTMLDivElement;
  }

  /**
   * Add a tab to the end of the tab bar.
   *
   * @param value - The title which holds the data for the tab,
   *   or an options object to convert to a title.
   *
   * @returns The title object added to the tab bar.
   *
   * #### Notes
   * If the title is already added to the tab bar, it will be moved.
   */
  addTab(value: Title<T> | Title.IOptions<T>): Title<T> {
    return this.insertTab(this._titles.length, value);
  }

  /**
   * Insert a tab into the tab bar at the specified index.
   *
   * @param index - The index at which to insert the tab.
   *
   * @param value - The title which holds the data for the tab,
   *   or an options object to convert to a title.
   *
   * @returns The title object added to the tab bar.
   *
   * #### Notes
   * The index will be clamped to the bounds of the tabs.
   *
   * If the title is already added to the tab bar, it will be moved.
   */
  insertTab(index: number, value: Title<T> | Title.IOptions<T>): Title<T> {
    // Release the mouse before making any changes.
    this._releaseMouse();

    // Coerce the value to a title.
    let title = Private.asTitle(value);

    // Look up the index of the title.
    let i = this._titles.indexOf(title);

    // Clamp the insert index to the array bounds.
    let j = Math.max(0, Math.min(index, this._titles.length));

    // If the title is not in the array, insert it.
    if (i === -1) {
      // Insert the title into the array.
      ArrayExt.insert(this._titles, j, title);

      // Connect to the title changed signal.
      title.changed.connect(this._onTitleChanged, this);

      // Schedule an update of the tabs.
      this.update();

      // Adjust the current index for the insert.
      this._adjustCurrentForInsert(j, title);

      // Return the title added to the tab bar.
      return title;
    }

    // Otherwise, the title exists in the array and should be moved.

    // Adjust the index if the location is at the end of the array.
    if (j === this._titles.length) {
      j--;
    }

    // Bail if there is no effective move.
    if (i === j) {
      return title;
    }

    // Move the title to the new location.
    ArrayExt.move(this._titles, i, j);

    // Schedule an update of the tabs.
    this.update();

    // Adjust the current index for the move.
    this._adjustCurrentForMove(i, j);

    // Return the title added to the tab bar.
    return title;
  }

  /**
   * Remove a tab from the tab bar.
   *
   * @param title - The title for the tab to remove.
   *
   * #### Notes
   * This is a no-op if the title is not in the tab bar.
   */
  removeTab(title: Title<T>): void {
    this.removeTabAt(this._titles.indexOf(title));
  }

  /**
   * Remove the tab at a given index from the tab bar.
   *
   * @param index - The index of the tab to remove.
   *
   * #### Notes
   * This is a no-op if the index is out of range.
   */
  removeTabAt(index: number): void {
    // Release the mouse before making any changes.
    this._releaseMouse();

    // Remove the title from the array.
    let title = ArrayExt.removeAt(this._titles, index);

    // Bail if the index is out of range.
    if (!title) {
      return;
    }

    // Disconnect from the title changed signal.
    title.changed.disconnect(this._onTitleChanged, this);

    // Clear the previous title if it's being removed.
    if (title === this._previousTitle) {
      this._previousTitle = null;
    }

    // Schedule an update of the tabs.
    this.update();

    // Adjust the current index for the remove.
    this._adjustCurrentForRemove(index, title);
  }

  /**
   * Remove all tabs from the tab bar.
   */
  clearTabs(): void {
    // Bail if there is nothing to remove.
    if (this._titles.length === 0) {
      return;
    }

    // Release the mouse before making any changes.
    this._releaseMouse();

    // Disconnect from the title changed signals.
    for (let title of this._titles) {
      title.changed.disconnect(this._onTitleChanged, this);
    }

    // Get the current index and title.
    let pi = this.currentIndex;
    let pt = this.currentTitle;

    // Reset the current index and previous title.
    this._currentIndex = -1;
    this._previousTitle = null;

    // Clear the title array.
    this._titles.length = 0;

    // Schedule an update of the tabs.
    this.update();

    // If no tab was selected, there's nothing else to do.
    if (pi === -1) {
      return;
    }

    // Emit the current changed signal.
    this._currentChanged.emit({
      previousIndex: pi,
      previousTitle: pt,
      currentIndex: -1,
      currentTitle: null
    });
  }

  /**
   * Release the mouse and restore the non-dragged tab positions.
   *
   * #### Notes
   * This will cause the tab bar to stop handling mouse events and to
   * restore the tabs to their non-dragged positions.
   */
  releaseMouse(): void {
    this._releaseMouse();
  }

  /**
   * Handle the DOM events for the tab bar.
   *
   * @param event - The DOM event sent to the tab bar.
   *
   * #### Notes
   * This method implements the DOM `EventListener` interface and is
   * called in response to events on the tab bar's DOM node.
   *
   * This should not be called directly by user code.
   */
  handleEvent(event: Event): void {
    switch (event.type) {
<<<<<<< HEAD
    case 'touchstart':
      event = Drag.convertTouchToMouseEvent(event as TouchEvent);
    case 'mousedown':
      this._evtMouseDown(event as MouseEvent);
      break;
    case 'touchmove':
      event = Drag.convertTouchToMouseEvent(event as TouchEvent);
    case 'mousemove':
      this._evtMouseMove(event as MouseEvent);
      break;
    case 'touchend':
      event = Drag.convertTouchToMouseEvent(event as TouchEvent);
    case 'mouseup':
      this._evtMouseUp(event as MouseEvent);
      break;
    case 'dblclick':
      this._evtDblClick(event as MouseEvent);
      break;
    case 'keydown':
      this._evtKeyDown(event as KeyboardEvent);
      break;
    case 'contextmenu':
      event.preventDefault();
      event.stopPropagation();
      break;
=======
      case 'mousedown':
        this._evtMouseDown(event as MouseEvent);
        break;
      case 'mousemove':
        this._evtMouseMove(event as MouseEvent);
        break;
      case 'mouseup':
        this._evtMouseUp(event as MouseEvent);
        break;
      case 'dblclick':
        this._evtDblClick(event as MouseEvent);
        break;
      case 'keydown':
        this._evtKeyDown(event as KeyboardEvent);
        break;
      case 'contextmenu':
        event.preventDefault();
        event.stopPropagation();
        break;
>>>>>>> 9b2ac853
    }
  }

  /**
   * A message handler invoked on a `'before-attach'` message.
   */
  protected onBeforeAttach(msg: Message): void {
    this.node.addEventListener('mousedown', this);
    this.node.addEventListener('dblclick', this);
    this.node.addEventListener('touchstart', this);
  }

  /**
   * A message handler invoked on an `'after-detach'` message.
   */
  protected onAfterDetach(msg: Message): void {
    this.node.removeEventListener('mousedown', this);
    this.node.removeEventListener('dblclick', this);
    this.node.removeEventListener('touchstart', this);
    this._releaseMouse();
  }

  /**
   * A message handler invoked on an `'update-request'` message.
   */
  protected onUpdateRequest(msg: Message): void {
    let titles = this._titles;
    let renderer = this.renderer;
    let currentTitle = this.currentTitle;
    let content = new Array<VirtualElement>(titles.length);
    for (let i = 0, n = titles.length; i < n; ++i) {
      let title = titles[i];
      let current = title === currentTitle;
      let zIndex = current ? n : n - i - 1;
      content[i] = renderer.renderTab({ title, current, zIndex });
    }
    VirtualDOM.render(content, this.contentNode);
  }

  /**
   * Handle the `'dblclick'` event for the tab bar.
   */
  private _evtDblClick(event: MouseEvent): void {
    // Do nothing if titles are not editable
    if (!this.titlesEditable) {
      return;
    }

    let tabs = this.contentNode.children;

    // Find the index of the released tab.
    let index = ArrayExt.findFirstIndex(tabs, tab => {
      return ElementExt.hitTest(tab, event.clientX, event.clientY);
    });

    // Do nothing if the press is not on a tab.
    if (index === -1) {
      return;
    }

    let title = this.titles[index];
    let label = tabs[index].querySelector('.lm-TabBar-tabLabel') as HTMLElement;
    if (label && label.contains(event.target as HTMLElement)) {
      let value = title.label || '';

      // Clear the label element
      let oldValue = label.innerHTML;
      label.innerHTML = '';

      let input = document.createElement('input');
      input.classList.add('lm-TabBar-tabInput');
      input.value = value;
      label.appendChild(input);

      let onblur = () => {
        input.removeEventListener('blur', onblur);
        label.innerHTML = oldValue;
      };

      input.addEventListener('dblclick', (event: Event) =>
        event.stopPropagation()
      );
      input.addEventListener('blur', onblur);
      input.addEventListener('keydown', (event: KeyboardEvent) => {
        if (event.key === 'Enter') {
          if (input.value !== '') {
            title.label = title.caption = input.value;
          }
          onblur();
        } else if (event.key === 'Escape') {
          onblur();
        }
      });
      input.select();
      input.focus();

      if (label.children.length > 0) {
        (label.children[0] as HTMLElement).focus();
      }
    }
  }

  /**
   * Handle the `'keydown'` event for the tab bar.
   */
  private _evtKeyDown(event: KeyboardEvent): void {
    // Stop all input events during drag.
    event.preventDefault();
    event.stopPropagation();

    // Release the mouse if `Escape` is pressed.
    if (event.keyCode === 27) {
      this._releaseMouse();
    }
  }

  /**
   * Handle the `'mousedown'` event for the tab bar.
   */
  private _evtMouseDown(event: MouseEvent): void {
    // Do nothing if it's not a left or middle mouse press.
    if (event.button !== 0 && event.button !== 1) {
      return;
    }

    // Do nothing if a drag is in progress.
    if (this._dragData) {
      return;
    }

    // Check if the add button was clicked.
    let addButtonClicked =
      this.addButtonEnabled &&
      this.addButtonNode.contains(event.target as HTMLElement);

    // Lookup the tab nodes.
    let tabs = this.contentNode.children;

    // Find the index of the pressed tab.
    let index = ArrayExt.findFirstIndex(tabs, tab => {
      return ElementExt.hitTest(tab, event.clientX, event.clientY);
    });

    // Do nothing if the press is not on a tab or the add button.
    if (index === -1 && !addButtonClicked) {
      return;
    }

    // Pressing on a tab stops the event propagation.
    event.preventDefault();
    event.stopPropagation();

    // Initialize the non-measured parts of the drag data.
    this._dragData = {
      tab: tabs[index] as HTMLElement,
      index: index,
      pressX: event.clientX,
      pressY: event.clientY,
      tabPos: -1,
      tabSize: -1,
      tabPressPos: -1,
      targetIndex: -1,
      tabLayout: null,
      contentRect: null,
      override: null,
      dragActive: false,
      dragAborted: false,
      detachRequested: false
    };

    // Add the document mouse up listener.
    document.addEventListener('mouseup', this, true);
    document.addEventListener('touchend', this, true);

    // Do nothing else if the middle button or add button is clicked.
    if (event.button === 1 || addButtonClicked) {
      return;
    }

    // Do nothing else if the close icon is clicked.
    let icon = tabs[index].querySelector(this.renderer.closeIconSelector);
    if (icon && icon.contains(event.target as HTMLElement)) {
      return;
    }

    // Add the extra listeners if the tabs are movable.
    if (this.tabsMovable) {
      document.addEventListener('mousemove', this, true);
      document.addEventListener('touchmove', this, true);
      document.addEventListener('keydown', this, true);
      document.addEventListener('contextmenu', this, true);
    }

    // Update the current index as appropriate.
    if (this.allowDeselect && this.currentIndex === index) {
      this.currentIndex = -1;
    } else {
      this.currentIndex = index;
    }

    // Do nothing else if there is no current tab.
    if (this.currentIndex === -1) {
      return;
    }

    // Emit the tab activate request signal.
    this._tabActivateRequested.emit({
      index: this.currentIndex,
      title: this.currentTitle!
    });
  }

  /**
   * Handle the `'mousemove'` event for the tab bar.
   */
  private _evtMouseMove(event: MouseEvent): void {
    // Do nothing if no drag is in progress.
    let data = this._dragData;
    if (!data) {
      return;
    }

    // Suppress the event during a drag.
    event.preventDefault();
    event.stopPropagation();

    // Lookup the tab nodes.
    let tabs = this.contentNode.children;

    // Bail early if the drag threshold has not been met.
    if (!data.dragActive && !Private.dragExceeded(data, event)) {
      return;
    }

    // Activate the drag if necessary.
    if (!data.dragActive) {
      // Fill in the rest of the drag data measurements.
      let tabRect = data.tab.getBoundingClientRect();
      if (this._orientation === 'horizontal') {
        data.tabPos = data.tab.offsetLeft;
        data.tabSize = tabRect.width;
        data.tabPressPos = data.pressX - tabRect.left;
      } else {
        data.tabPos = data.tab.offsetTop;
        data.tabSize = tabRect.height;
        data.tabPressPos = data.pressY - tabRect.top;
      }
      data.tabLayout = Private.snapTabLayout(tabs, this._orientation);
      data.contentRect = this.contentNode.getBoundingClientRect();
      data.override = Drag.overrideCursor('default');

      // Add the dragging style classes.
      data.tab.classList.add('lm-mod-dragging');
      this.addClass('lm-mod-dragging');
      /* <DEPRECATED> */
      data.tab.classList.add('p-mod-dragging');
      this.addClass('p-mod-dragging');
      /* </DEPRECATED> */

      // Mark the drag as active.
      data.dragActive = true;
    }

    // Emit the detach requested signal if the threshold is exceeded.
    if (!data.detachRequested && Private.detachExceeded(data, event)) {
      // Only emit the signal once per drag cycle.
      data.detachRequested = true;

      // Setup the arguments for the signal.
      let index = data.index;
      let clientX = event.clientX;
      let clientY = event.clientY;
      let tab = tabs[index] as HTMLElement;
      let title = this._titles[index];

      // Emit the tab detach requested signal.
      this._tabDetachRequested.emit({ index, title, tab, clientX, clientY });

      // Bail if the signal handler aborted the drag.
      if (data.dragAborted) {
        return;
      }
    }

    // Update the positions of the tabs.
    Private.layoutTabs(tabs, data, event, this._orientation);
  }

  /**
   * Handle the `'mouseup'` event for the document.
   */
  private _evtMouseUp(event: MouseEvent): void {
    // Do nothing if it's not a left or middle mouse release.
    if (event.button !== 0 && event.button !== 1) {
      return;
    }

    // Do nothing if no drag is in progress.
    const data = this._dragData;
    if (!data) {
      return;
    }

    // Stop the event propagation.
    event.preventDefault();
    event.stopPropagation();

    // Remove the extra mouse event listeners.
    document.removeEventListener('mousemove', this, true);
    document.removeEventListener('touchmove', this, true);
    document.removeEventListener('mouseup', this, true);
    document.removeEventListener('touchend', this, true);
    document.removeEventListener('keydown', this, true);
    document.removeEventListener('contextmenu', this, true);

    // Handle a release when the drag is not active.
    if (!data.dragActive) {
      // Clear the drag data.
      this._dragData = null;

      // Handle clicking the add button.
      let addButtonClicked =
        this.addButtonEnabled &&
        this.addButtonNode.contains(event.target as HTMLElement);
      if (addButtonClicked) {
        this._addRequested.emit(undefined);
        return;
      }

      // Lookup the tab nodes.
      let tabs = this.contentNode.children;

      // Find the index of the released tab.
      let index = ArrayExt.findFirstIndex(tabs, tab => {
        return ElementExt.hitTest(tab, event.clientX, event.clientY);
      });

      // Do nothing if the release is not on the original pressed tab.
      if (index !== data.index) {
        return;
      }

      // Ignore the release if the title is not closable.
      let title = this._titles[index];
      if (!title.closable) {
        return;
      }

      // Emit the close requested signal if the middle button is released.
      if (event.button === 1) {
        this._tabCloseRequested.emit({ index, title });
        return;
      }

      // Emit the close requested signal if the close icon was released.
      let icon = tabs[index].querySelector(this.renderer.closeIconSelector);
      if (icon && icon.contains(event.target as HTMLElement)) {
        this._tabCloseRequested.emit({ index, title });
        return;
      }

      // Otherwise, there is nothing left to do.
      return;
    }

    // Do nothing if the left button is not released.
    if (event.button !== 0) {
      return;
    }

    // Position the tab at its final resting position.
    Private.finalizeTabPosition(data, this._orientation);

    // Remove the dragging class from the tab so it can be transitioned.
    data.tab.classList.remove('lm-mod-dragging');
    /* <DEPRECATED> */
    data.tab.classList.remove('p-mod-dragging');
    /* </DEPRECATED> */

    // Parse the transition duration for releasing the tab.
    let duration = Private.parseTransitionDuration(data.tab);

    // Complete the release on a timer to allow the tab to transition.
    setTimeout(() => {
      // Do nothing if the drag has been aborted.
      if (data.dragAborted) {
        return;
      }

      // Clear the drag data reference.
      this._dragData = null;

      // Reset the positions of the tabs.
      Private.resetTabPositions(this.contentNode.children, this._orientation);

      // Clear the cursor grab.
      data.override!.dispose();

      // Remove the remaining dragging style.
      this.removeClass('lm-mod-dragging');
      /* <DEPRECATED> */
      this.removeClass('p-mod-dragging');
      /* </DEPRECATED> */

      // If the tab was not moved, there is nothing else to do.
      let i = data.index;
      let j = data.targetIndex;
      if (j === -1 || i === j) {
        return;
      }

      // Move the title to the new locations.
      ArrayExt.move(this._titles, i, j);

      // Adjust the current index for the move.
      this._adjustCurrentForMove(i, j);

      // Emit the tab moved signal.
      this._tabMoved.emit({
        fromIndex: i,
        toIndex: j,
        title: this._titles[j]
      });

      // Update the tabs immediately to prevent flicker.
      MessageLoop.sendMessage(this, Widget.Msg.UpdateRequest);
    }, duration);
  }

  /**
   * Release the mouse and restore the non-dragged tab positions.
   */
  private _releaseMouse(): void {
    // Do nothing if no drag is in progress.
    let data = this._dragData;
    if (!data) {
      return;
    }

    // Clear the drag data reference.
    this._dragData = null;

    // Remove the extra mouse listeners.
    document.removeEventListener('mousemove', this, true);
    document.removeEventListener('touchmove', this, true);
    document.removeEventListener('mouseup', this, true);
    document.removeEventListener('touchend', this, true);
    document.removeEventListener('keydown', this, true);
    document.removeEventListener('contextmenu', this, true);

    // Indicate the drag has been aborted. This allows the mouse
    // event handlers to return early when the drag is canceled.
    data.dragAborted = true;

    // If the drag is not active, there's nothing more to do.
    if (!data.dragActive) {
      return;
    }

    // Reset the tabs to their non-dragged positions.
    Private.resetTabPositions(this.contentNode.children, this._orientation);

    // Clear the cursor override.
    data.override!.dispose();

    // Clear the dragging style classes.
    data.tab.classList.remove('lm-mod-dragging');
    this.removeClass('lm-mod-dragging');
    /* <DEPRECATED> */
    data.tab.classList.remove('p-mod-dragging');
    this.removeClass('p-mod-dragging');
    /* </DEPRECATED> */
  }

  /**
   * Adjust the current index for a tab insert operation.
   *
   * This method accounts for the tab bar's insertion behavior when
   * adjusting the current index and emitting the changed signal.
   */
  private _adjustCurrentForInsert(i: number, title: Title<T>): void {
    // Lookup commonly used variables.
    let ct = this.currentTitle;
    let ci = this._currentIndex;
    let bh = this.insertBehavior;

    // TODO: do we need to do an update to update the aria-selected attribute?

    // Handle the behavior where the new tab is always selected,
    // or the behavior where the new tab is selected if needed.
    if (bh === 'select-tab' || (bh === 'select-tab-if-needed' && ci === -1)) {
      this._currentIndex = i;
      this._previousTitle = ct;
      this._currentChanged.emit({
        previousIndex: ci,
        previousTitle: ct,
        currentIndex: i,
        currentTitle: title
      });
      return;
    }

    // Otherwise, silently adjust the current index if needed.
    if (ci >= i) {
      this._currentIndex++;
    }
  }

  /**
   * Adjust the current index for a tab move operation.
   *
   * This method will not cause the actual current tab to change.
   * It silently adjusts the index to account for the given move.
   */
  private _adjustCurrentForMove(i: number, j: number): void {
    if (this._currentIndex === i) {
      this._currentIndex = j;
    } else if (this._currentIndex < i && this._currentIndex >= j) {
      this._currentIndex++;
    } else if (this._currentIndex > i && this._currentIndex <= j) {
      this._currentIndex--;
    }
  }

  /**
   * Adjust the current index for a tab remove operation.
   *
   * This method accounts for the tab bar's remove behavior when
   * adjusting the current index and emitting the changed signal.
   */
  private _adjustCurrentForRemove(i: number, title: Title<T>): void {
    // Lookup commonly used variables.
    let ci = this._currentIndex;
    let bh = this.removeBehavior;

    // Silently adjust the index if the current tab is not removed.
    if (ci !== i) {
      if (ci > i) {
        this._currentIndex--;
      }
      return;
    }

    // TODO: do we need to do an update to adjust the aria-selected value?

    // No tab gets selected if the tab bar is empty.
    if (this._titles.length === 0) {
      this._currentIndex = -1;
      this._currentChanged.emit({
        previousIndex: i,
        previousTitle: title,
        currentIndex: -1,
        currentTitle: null
      });
      return;
    }

    // Handle behavior where the next sibling tab is selected.
    if (bh === 'select-tab-after') {
      this._currentIndex = Math.min(i, this._titles.length - 1);
      this._currentChanged.emit({
        previousIndex: i,
        previousTitle: title,
        currentIndex: this._currentIndex,
        currentTitle: this.currentTitle
      });
      return;
    }

    // Handle behavior where the previous sibling tab is selected.
    if (bh === 'select-tab-before') {
      this._currentIndex = Math.max(0, i - 1);
      this._currentChanged.emit({
        previousIndex: i,
        previousTitle: title,
        currentIndex: this._currentIndex,
        currentTitle: this.currentTitle
      });
      return;
    }

    // Handle behavior where the previous history tab is selected.
    if (bh === 'select-previous-tab') {
      if (this._previousTitle) {
        this._currentIndex = this._titles.indexOf(this._previousTitle);
        this._previousTitle = null;
      } else {
        this._currentIndex = Math.min(i, this._titles.length - 1);
      }
      this._currentChanged.emit({
        previousIndex: i,
        previousTitle: title,
        currentIndex: this._currentIndex,
        currentTitle: this.currentTitle
      });
      return;
    }

    // Otherwise, no tab gets selected.
    this._currentIndex = -1;
    this._currentChanged.emit({
      previousIndex: i,
      previousTitle: title,
      currentIndex: -1,
      currentTitle: null
    });
  }

  /**
   * Handle the `changed` signal of a title object.
   */
  private _onTitleChanged(sender: Title<T>): void {
    this.update();
  }

  private _name: string;
  private _currentIndex = -1;
  private _titles: Title<T>[] = [];
  private _orientation: TabBar.Orientation;
  private _titlesEditable: boolean = false;
  private _previousTitle: Title<T> | null = null;
  private _dragData: Private.IDragData | null = null;
  private _addButtonEnabled: boolean = false;
  private _tabMoved = new Signal<this, TabBar.ITabMovedArgs<T>>(this);
  private _currentChanged = new Signal<this, TabBar.ICurrentChangedArgs<T>>(
    this
  );
  private _addRequested = new Signal<this, void>(this);
  private _tabCloseRequested = new Signal<
    this,
    TabBar.ITabCloseRequestedArgs<T>
  >(this);
  private _tabDetachRequested = new Signal<
    this,
    TabBar.ITabDetachRequestedArgs<T>
  >(this);
  private _tabActivateRequested = new Signal<
    this,
    TabBar.ITabActivateRequestedArgs<T>
  >(this);
}

/**
 * The namespace for the `TabBar` class statics.
 */
export namespace TabBar {
  /**
   * A type alias for a tab bar orientation.
   */
  export type Orientation =
    | /**
     * The tabs are arranged in a single row, left-to-right.
     *
     * The tab text orientation is horizontal.
     */
    'horizontal'

    /**
     * The tabs are arranged in a single column, top-to-bottom.
     *
     * The tab text orientation is horizontal.
     */
    | 'vertical';

  /**
   * A type alias for the selection behavior on tab insert.
   */
  export type InsertBehavior =
    | /**
     * The selected tab will not be changed.
     */
    'none'

    /**
     * The inserted tab will be selected.
     */
    | 'select-tab'

    /**
     * The inserted tab will be selected if the current tab is null.
     */
    | 'select-tab-if-needed';

  /**
   * A type alias for the selection behavior on tab remove.
   */
  export type RemoveBehavior =
    | /**
     * No tab will be selected.
     */
    'none'

    /**
     * The tab after the removed tab will be selected if possible.
     */
    | 'select-tab-after'

    /**
     * The tab before the removed tab will be selected if possible.
     */
    | 'select-tab-before'

    /**
     * The previously selected tab will be selected if possible.
     */
    | 'select-previous-tab';

  /**
   * An options object for creating a tab bar.
   */
  export interface IOptions<T> {
    /**
     * Name of the tab bar.
     *
     * This is used for accessibility reasons. The default is the empty string.
     */
    name?: string;

    /**
     * The layout orientation of the tab bar.
     *
     * The default is `horizontal`.
     */
    orientation?: TabBar.Orientation;

    /**
     * Whether the tabs are movable by the user.
     *
     * The default is `false`.
     */
    tabsMovable?: boolean;

    /**
     * Whether a tab can be deselected by the user.
     *
     * The default is `false`.
     */
    allowDeselect?: boolean;

    /**
     * Whether the titles can be directly edited by the user.
     *
     * The default is `false`.
     */
    titlesEditable?: boolean;

    /**
     * Whether the add button is enabled.
     *
     * The default is `false`.
     */
    addButtonEnabled?: boolean;

    /**
     * The selection behavior when inserting a tab.
     *
     * The default is `'select-tab-if-needed'`.
     */
    insertBehavior?: TabBar.InsertBehavior;

    /**
     * The selection behavior when removing a tab.
     *
     * The default is `'select-tab-after'`.
     */
    removeBehavior?: TabBar.RemoveBehavior;

    /**
     * A renderer to use with the tab bar.
     *
     * The default is a shared renderer instance.
     */
    renderer?: IRenderer<T>;
  }

  /**
   * The arguments object for the `currentChanged` signal.
   */
  export interface ICurrentChangedArgs<T> {
    /**
     * The previously selected index.
     */
    readonly previousIndex: number;

    /**
     * The previously selected title.
     */
    readonly previousTitle: Title<T> | null;

    /**
     * The currently selected index.
     */
    readonly currentIndex: number;

    /**
     * The currently selected title.
     */
    readonly currentTitle: Title<T> | null;
  }

  /**
   * The arguments object for the `tabMoved` signal.
   */
  export interface ITabMovedArgs<T> {
    /**
     * The previous index of the tab.
     */
    readonly fromIndex: number;

    /**
     * The current index of the tab.
     */
    readonly toIndex: number;

    /**
     * The title for the tab.
     */
    readonly title: Title<T>;
  }

  /**
   * The arguments object for the `tabActivateRequested` signal.
   */
  export interface ITabActivateRequestedArgs<T> {
    /**
     * The index of the tab to activate.
     */
    readonly index: number;

    /**
     * The title for the tab.
     */
    readonly title: Title<T>;
  }

  /**
   * The arguments object for the `tabCloseRequested` signal.
   */
  export interface ITabCloseRequestedArgs<T> {
    /**
     * The index of the tab to close.
     */
    readonly index: number;

    /**
     * The title for the tab.
     */
    readonly title: Title<T>;
  }

  /**
   * The arguments object for the `tabDetachRequested` signal.
   */
  export interface ITabDetachRequestedArgs<T> {
    /**
     * The index of the tab to detach.
     */
    readonly index: number;

    /**
     * The title for the tab.
     */
    readonly title: Title<T>;

    /**
     * The node representing the tab.
     */
    readonly tab: HTMLElement;

    /**
     * The current client X position of the mouse.
     */
    readonly clientX: number;

    /**
     * The current client Y position of the mouse.
     */
    readonly clientY: number;
  }

  /**
   * An object which holds the data to render a tab.
   */
  export interface IRenderData<T> {
    /**
     * The title associated with the tab.
     */
    readonly title: Title<T>;

    /**
     * Whether the tab is the current tab.
     */
    readonly current: boolean;

    /**
     * The z-index for the tab.
     */
    readonly zIndex: number;
  }

  /**
   * A renderer for use with a tab bar.
   */
  export interface IRenderer<T> {
    /**
     * A selector which matches the close icon node in a tab.
     */
    readonly closeIconSelector: string;

    /**
     * Render the virtual element for a tab.
     *
     * @param data - The data to use for rendering the tab.
     *
     * @returns A virtual element representing the tab.
     */
    renderTab(data: IRenderData<T>): VirtualElement;
  }

  /**
   * The default implementation of `IRenderer`.
   *
   * #### Notes
   * Subclasses are free to reimplement rendering methods as needed.
   */
  export class Renderer implements IRenderer<any> {
    /**
     * A selector which matches the close icon node in a tab.
     */
    readonly closeIconSelector = '.lm-TabBar-tabCloseIcon';

    /**
     * Render the virtual element for a tab.
     *
     * @param data - The data to use for rendering the tab.
     *
     * @returns A virtual element representing the tab.
     */
    renderTab(data: IRenderData<any>): VirtualElement {
      let title = data.title.caption;
      let key = this.createTabKey(data);
      let id = key;
      let style = this.createTabStyle(data);
      let className = this.createTabClass(data);
      let dataset = this.createTabDataset(data);
      let aria = this.createTabARIA(data);
      if (data.title.closable) {
        return h.li(
          { id, key, className, title, style, dataset, ...aria },
          this.renderIcon(data),
          this.renderLabel(data),
          this.renderCloseIcon(data)
        );
      } else {
        return h.li(
          { id, key, className, title, style, dataset, ...aria },
          this.renderIcon(data),
          this.renderLabel(data)
        );
      }
    }

    /**
     * Render the icon element for a tab.
     *
     * @param data - The data to use for rendering the tab.
     *
     * @returns A virtual element representing the tab icon.
     */
    renderIcon(data: IRenderData<any>): VirtualElement {
      const { title } = data;
      let className = this.createIconClass(data);

      /* <DEPRECATED> */
      if (typeof title.icon === 'string') {
        return h.div({ className }, title.iconLabel);
      }
      /* </DEPRECATED> */

      // if title.icon is undefined, it will be ignored
      return h.div({ className }, title.icon!, title.iconLabel);
    }

    /**
     * Render the label element for a tab.
     *
     * @param data - The data to use for rendering the tab.
     *
     * @returns A virtual element representing the tab label.
     */
    renderLabel(data: IRenderData<any>): VirtualElement {
      return h.div(
        {
          className:
            'lm-TabBar-tabLabel' +
            /* <DEPRECATED> */
            ' p-TabBar-tabLabel'
          /* </DEPRECATED> */
        },
        data.title.label
      );
    }

    /**
     * Render the close icon element for a tab.
     *
     * @param data - The data to use for rendering the tab.
     *
     * @returns A virtual element representing the tab close icon.
     */
    renderCloseIcon(data: IRenderData<any>): VirtualElement {
      return h.div({
        className:
          'lm-TabBar-tabCloseIcon' +
          /* <DEPRECATED> */
          ' p-TabBar-tabCloseIcon'
        /* </DEPRECATED> */
      });
    }

    /**
     * Create a unique render key for the tab.
     *
     * @param data - The data to use for the tab.
     *
     * @returns The unique render key for the tab.
     *
     * #### Notes
     * This method caches the key against the tab title the first time
     * the key is generated. This enables efficient rendering of moved
     * tabs and avoids subtle hover style artifacts.
     */
    createTabKey(data: IRenderData<any>): string {
      let key = this._tabKeys.get(data.title);
      if (key === undefined) {
        key = `tab-key-${this._tabID++}`;
        this._tabKeys.set(data.title, key);
      }
      return key;
    }

    /**
     * Create the inline style object for a tab.
     *
     * @param data - The data to use for the tab.
     *
     * @returns The inline style data for the tab.
     */
    createTabStyle(data: IRenderData<any>): ElementInlineStyle {
      return { zIndex: `${data.zIndex}` };
    }

    /**
     * Create the class name for the tab.
     *
     * @param data - The data to use for the tab.
     *
     * @returns The full class name for the tab.
     */
    createTabClass(data: IRenderData<any>): string {
      let name = 'lm-TabBar-tab';
      /* <DEPRECATED> */
      name += ' p-TabBar-tab';
      /* </DEPRECATED> */
      if (data.title.className) {
        name += ` ${data.title.className}`;
      }
      if (data.title.closable) {
        name += ' lm-mod-closable';
        /* <DEPRECATED> */
        name += ' p-mod-closable';
        /* </DEPRECATED> */
      }
      if (data.current) {
        name += ' lm-mod-current';
        /* <DEPRECATED> */
        name += ' p-mod-current';
        /* </DEPRECATED> */
      }
      return name;
    }

    /**
     * Create the dataset for a tab.
     *
     * @param data - The data to use for the tab.
     *
     * @returns The dataset for the tab.
     */
    createTabDataset(data: IRenderData<any>): ElementDataset {
      return data.title.dataset;
    }

    /**
     * Create the ARIA attributes for a tab.
     *
     * @param data - The data to use for the tab.
     *
     * @returns The ARIA attributes for the tab.
     */
    createTabARIA(data: IRenderData<any>): ElementARIAAttrs {
      return { role: 'tab', 'aria-selected': data.current.toString() };
    }

    /**
     * Create the class name for the tab icon.
     *
     * @param data - The data to use for the tab.
     *
     * @returns The full class name for the tab icon.
     */
    createIconClass(data: IRenderData<any>): string {
      let name = 'lm-TabBar-tabIcon';
      /* <DEPRECATED> */
      name += ' p-TabBar-tabIcon';
      /* </DEPRECATED> */
      let extra = data.title.iconClass;
      return extra ? `${name} ${extra}` : name;
    }

    private _tabID = 0;
    private _tabKeys = new WeakMap<Title<any>, string>();
  }

  /**
   * The default `Renderer` instance.
   */
  export const defaultRenderer = new Renderer();

  /**
   * A selector which matches the add button node in the tab bar.
   */
  export const addButtonSelector = '.lm-TabBar-addButton';
}

/**
 * The namespace for the module implementation details.
 */
namespace Private {
  /**
   * The start drag distance threshold.
   */
  export const DRAG_THRESHOLD = 5;

  /**
   * The detach distance threshold.
   */
  export const DETACH_THRESHOLD = 20;

  /**
   * A struct which holds the drag data for a tab bar.
   */
  export interface IDragData {
    /**
     * The tab node being dragged.
     */
    tab: HTMLElement;

    /**
     * The index of the tab being dragged.
     */
    index: number;

    /**
     * The mouse press client X position.
     */
    pressX: number;

    /**
     * The mouse press client Y position.
     */
    pressY: number;

    /**
     * The offset left/top of the tab being dragged.
     *
     * This will be `-1` if the drag is not active.
     */
    tabPos: number;

    /**
     * The offset width/height of the tab being dragged.
     *
     * This will be `-1` if the drag is not active.
     */
    tabSize: number;

    /**
     * The original mouse X/Y position in tab coordinates.
     *
     * This will be `-1` if the drag is not active.
     */
    tabPressPos: number;

    /**
     * The tab target index upon mouse release.
     *
     * This will be `-1` if the drag is not active.
     */
    targetIndex: number;

    /**
     * The array of tab layout objects snapped at drag start.
     *
     * This will be `null` if the drag is not active.
     */
    tabLayout: ITabLayout[] | null;

    /**
     * The bounding client rect of the tab bar content node.
     *
     * This will be `null` if the drag is not active.
     */
    contentRect: ClientRect | null;

    /**
     * The disposable to clean up the cursor override.
     *
     * This will be `null` if the drag is not active.
     */
    override: IDisposable | null;

    /**
     * Whether the drag is currently active.
     */
    dragActive: boolean;

    /**
     * Whether the drag has been aborted.
     */
    dragAborted: boolean;

    /**
     * Whether a detach request as been made.
     */
    detachRequested: boolean;
  }

  /**
   * An object which holds layout data for a tab.
   */
  export interface ITabLayout {
    /**
     * The left/top margin value for the tab.
     */
    margin: number;

    /**
     * The offset left/top position of the tab.
     */
    pos: number;

    /**
     * The offset width/height of the tab.
     */
    size: number;
  }

  /**
   * Create the DOM node for a tab bar.
   */
  export function createNode(): HTMLDivElement {
    let node = document.createElement('div');
    let content = document.createElement('ul');
    content.setAttribute('role', 'tablist');
    content.className = 'lm-TabBar-content';
    /* <DEPRECATED> */
    content.classList.add('p-TabBar-content');
    /* </DEPRECATED> */
    node.appendChild(content);

    let add = document.createElement('div');
    add.className = 'lm-TabBar-addButton lm-mod-hidden';
    node.appendChild(add);
    return node;
  }

  /**
   * Coerce a title or options into a real title.
   */
  export function asTitle<T>(value: Title<T> | Title.IOptions<T>): Title<T> {
    return value instanceof Title ? value : new Title<T>(value);
  }

  /**
   * Parse the transition duration for a tab node.
   */
  export function parseTransitionDuration(tab: HTMLElement): number {
    let style = window.getComputedStyle(tab);
    return 1000 * (parseFloat(style.transitionDuration!) || 0);
  }

  /**
   * Get a snapshot of the current tab layout values.
   */
  export function snapTabLayout(
    tabs: HTMLCollection,
    orientation: TabBar.Orientation
  ): ITabLayout[] {
    let layout = new Array<ITabLayout>(tabs.length);
    for (let i = 0, n = tabs.length; i < n; ++i) {
      let node = tabs[i] as HTMLElement;
      let style = window.getComputedStyle(node);
      if (orientation === 'horizontal') {
        layout[i] = {
          pos: node.offsetLeft,
          size: node.offsetWidth,
          margin: parseFloat(style.marginLeft!) || 0
        };
      } else {
        layout[i] = {
          pos: node.offsetTop,
          size: node.offsetHeight,
          margin: parseFloat(style.marginTop!) || 0
        };
      }
    }
    return layout;
  }

  /**
   * Test if the event exceeds the drag threshold.
   */
  export function dragExceeded(data: IDragData, event: MouseEvent): boolean {
    let dx = Math.abs(event.clientX - data.pressX);
    let dy = Math.abs(event.clientY - data.pressY);
    return dx >= DRAG_THRESHOLD || dy >= DRAG_THRESHOLD;
  }

  /**
   * Test if the event exceeds the drag detach threshold.
   */
  export function detachExceeded(data: IDragData, event: MouseEvent): boolean {
    let rect = data.contentRect!;
    return (
      event.clientX < rect.left - DETACH_THRESHOLD ||
      event.clientX >= rect.right + DETACH_THRESHOLD ||
      event.clientY < rect.top - DETACH_THRESHOLD ||
      event.clientY >= rect.bottom + DETACH_THRESHOLD
    );
  }

  /**
   * Update the relative tab positions and computed target index.
   */
  export function layoutTabs(
    tabs: HTMLCollection,
    data: IDragData,
    event: MouseEvent,
    orientation: TabBar.Orientation
  ): void {
    // Compute the orientation-sensitive values.
    let pressPos: number;
    let localPos: number;
    let clientPos: number;
    let clientSize: number;
    if (orientation === 'horizontal') {
      pressPos = data.pressX;
      localPos = event.clientX - data.contentRect!.left;
      clientPos = event.clientX;
      clientSize = data.contentRect!.width;
    } else {
      pressPos = data.pressY;
      localPos = event.clientY - data.contentRect!.top;
      clientPos = event.clientY;
      clientSize = data.contentRect!.height;
    }

    // Compute the target data.
    let targetIndex = data.index;
    let targetPos = localPos - data.tabPressPos;
    let targetEnd = targetPos + data.tabSize;

    // Update the relative tab positions.
    for (let i = 0, n = tabs.length; i < n; ++i) {
      let pxPos: string;
      let layout = data.tabLayout![i];
      let threshold = layout.pos + (layout.size >> 1);
      if (i < data.index && targetPos < threshold) {
        pxPos = `${data.tabSize + data.tabLayout![i + 1].margin}px`;
        targetIndex = Math.min(targetIndex, i);
      } else if (i > data.index && targetEnd > threshold) {
        pxPos = `${-data.tabSize - layout.margin}px`;
        targetIndex = Math.max(targetIndex, i);
      } else if (i === data.index) {
        let ideal = clientPos - pressPos;
        let limit = clientSize - (data.tabPos + data.tabSize);
        pxPos = `${Math.max(-data.tabPos, Math.min(ideal, limit))}px`;
      } else {
        pxPos = '';
      }
      if (orientation === 'horizontal') {
        (tabs[i] as HTMLElement).style.left = pxPos;
      } else {
        (tabs[i] as HTMLElement).style.top = pxPos;
      }
    }

    // Update the computed target index.
    data.targetIndex = targetIndex;
  }

  /**
   * Position the drag tab at its final resting relative position.
   */
  export function finalizeTabPosition(
    data: IDragData,
    orientation: TabBar.Orientation
  ): void {
    // Compute the orientation-sensitive client size.
    let clientSize: number;
    if (orientation === 'horizontal') {
      clientSize = data.contentRect!.width;
    } else {
      clientSize = data.contentRect!.height;
    }

    // Compute the ideal final tab position.
    let ideal: number;
    if (data.targetIndex === data.index) {
      ideal = 0;
    } else if (data.targetIndex > data.index) {
      let tgt = data.tabLayout![data.targetIndex];
      ideal = tgt.pos + tgt.size - data.tabSize - data.tabPos;
    } else {
      let tgt = data.tabLayout![data.targetIndex];
      ideal = tgt.pos - data.tabPos;
    }

    // Compute the tab position limit.
    let limit = clientSize - (data.tabPos + data.tabSize);
    let final = Math.max(-data.tabPos, Math.min(ideal, limit));

    // Set the final orientation-sensitive position.
    if (orientation === 'horizontal') {
      data.tab.style.left = `${final}px`;
    } else {
      data.tab.style.top = `${final}px`;
    }
  }

  /**
   * Reset the relative positions of the given tabs.
   */
  export function resetTabPositions(
    tabs: HTMLCollection,
    orientation: TabBar.Orientation
  ): void {
    each(tabs, tab => {
      if (orientation === 'horizontal') {
        (tab as HTMLElement).style.left = '';
      } else {
        (tab as HTMLElement).style.top = '';
      }
    });
  }
}<|MERGE_RESOLUTION|>--- conflicted
+++ resolved
@@ -580,39 +580,24 @@
    */
   handleEvent(event: Event): void {
     switch (event.type) {
-<<<<<<< HEAD
-    case 'touchstart':
-      event = Drag.convertTouchToMouseEvent(event as TouchEvent);
-    case 'mousedown':
-      this._evtMouseDown(event as MouseEvent);
-      break;
-    case 'touchmove':
-      event = Drag.convertTouchToMouseEvent(event as TouchEvent);
-    case 'mousemove':
-      this._evtMouseMove(event as MouseEvent);
-      break;
-    case 'touchend':
-      event = Drag.convertTouchToMouseEvent(event as TouchEvent);
-    case 'mouseup':
-      this._evtMouseUp(event as MouseEvent);
-      break;
-    case 'dblclick':
-      this._evtDblClick(event as MouseEvent);
-      break;
-    case 'keydown':
-      this._evtKeyDown(event as KeyboardEvent);
-      break;
-    case 'contextmenu':
-      event.preventDefault();
-      event.stopPropagation();
-      break;
-=======
+      case 'touchstart':
+        /* eslint no-fallthrough: "off" */
+        event = Drag.convertTouchToMouseEvent(event as TouchEvent);
+      // caution: break is omitted intentionally
       case 'mousedown':
         this._evtMouseDown(event as MouseEvent);
         break;
+      case 'touchmove':
+        /* eslint no-fallthrough: "off" */
+        event = Drag.convertTouchToMouseEvent(event as TouchEvent);
+      // caution: break is omitted intentionally
       case 'mousemove':
         this._evtMouseMove(event as MouseEvent);
         break;
+      case 'touchend':
+        /* eslint no-fallthrough: "off" */
+        event = Drag.convertTouchToMouseEvent(event as TouchEvent);
+      // caution: break is omitted intentionally
       case 'mouseup':
         this._evtMouseUp(event as MouseEvent);
         break;
@@ -626,7 +611,6 @@
         event.preventDefault();
         event.stopPropagation();
         break;
->>>>>>> 9b2ac853
     }
   }
 
