// Copyright (c) Jupyter Development Team.
// Distributed under the terms of the Modified BSD License.
/*-----------------------------------------------------------------------------
| Copyright (c) 2014-2017, PhosphorJS Contributors
|
| Distributed under the terms of the BSD 3-Clause License.
|
| The full license is in the file LICENSE, distributed with this software.
|----------------------------------------------------------------------------*/
import { each, find, IIterator, toArray } from '@lumino/algorithm';

import { MimeData } from '@lumino/coreutils';

import { IDisposable } from '@lumino/disposable';

import { ElementExt, Platform } from '@lumino/domutils';

import { Drag, IDragEvent } from '@lumino/dragdrop';

import { ConflatableMessage, Message, MessageLoop } from '@lumino/messaging';

import { AttachedProperty } from '@lumino/properties';

import { ISignal, Signal } from '@lumino/signaling';

import { DockLayout } from './docklayout';

import { TabBar } from './tabbar';

import { Widget } from './widget';

/**
 * A widget which provides a flexible docking area for widgets.
 */
export class DockPanel extends Widget {
  /**
   * Construct a new dock panel.
   *
   * @param options - The options for initializing the panel.
   */
  constructor(options: DockPanel.IOptions = {}) {
    super();
    this.addClass('lm-DockPanel');
    /* <DEPRECATED> */
    this.addClass('p-DockPanel');
    /* </DEPRECATED> */
    this._mode = options.mode || 'multiple-document';
    this._renderer = options.renderer || DockPanel.defaultRenderer;
    this._edges = options.edges || Private.DEFAULT_EDGES;
    if (options.tabsMovable !== undefined) {
      this._tabsMovable = options.tabsMovable;
    }
    if (options.tabsConstrained !== undefined) {
      this._tabsConstrained = options.tabsConstrained;
    }
    if (options.addButtonEnabled !== undefined) {
      this._addButtonEnabled = options.addButtonEnabled;
    }

    // Toggle the CSS mode attribute.
    this.dataset['mode'] = this._mode;

    // Create the delegate renderer for the layout.
    let renderer: DockPanel.IRenderer = {
      createTabBar: () => this._createTabBar(),
      createHandle: () => this._createHandle()
    };

    // Set up the dock layout for the panel.
    this.layout = new DockLayout({ renderer, spacing: options.spacing });

    // Set up the overlay drop indicator.
    this.overlay = options.overlay || new DockPanel.Overlay();
    this.node.appendChild(this.overlay.node);
  }

  /**
   * Dispose of the resources held by the panel.
   */
  dispose(): void {
    // Ensure the mouse is released.
    this._releaseMouse();

    // Hide the overlay.
    this.overlay.hide(0);

    // Cancel a drag if one is in progress.
    if (this._drag) {
      this._drag.dispose();
    }

    // Dispose of the base class.
    super.dispose();
  }

  /**
   * A signal emitted when the layout configuration is modified.
   *
   * #### Notes
   * This signal is emitted whenever the current layout configuration
   * may have changed.
   *
   * This signal is emitted asynchronously in a collapsed fashion, so
   * that multiple synchronous modifications results in only a single
   * emit of the signal.
   */
  get layoutModified(): ISignal<this, void> {
    return this._layoutModified;
  }

  /**
   * A signal emitted when the add button on a tab bar is clicked.
   *
   */
  get addRequested(): ISignal<this, TabBar<Widget>> {
    return this._addRequested;
  }

  /**
   * The overlay used by the dock panel.
   */
  readonly overlay: DockPanel.IOverlay;

  /**
   * The renderer used by the dock panel.
   */
  get renderer(): DockPanel.IRenderer {
    return (this.layout as DockLayout).renderer;
  }

  /**
   * Get the spacing between the widgets.
   */
  get spacing(): number {
    return (this.layout as DockLayout).spacing;
  }

  /**
   * Set the spacing between the widgets.
   */
  set spacing(value: number) {
    (this.layout as DockLayout).spacing = value;
  }

  /**
   * Get the mode for the dock panel.
   */
  get mode(): DockPanel.Mode {
    return this._mode;
  }

  /**
   * Set the mode for the dock panel.
   *
   * #### Notes
   * Changing the mode is a destructive operation with respect to the
   * panel's layout configuration. If layout state must be preserved,
   * save the current layout config before changing the mode.
   */
  set mode(value: DockPanel.Mode) {
    // Bail early if the mode does not change.
    if (this._mode === value) {
      return;
    }

    // Update the internal mode.
    this._mode = value;

    // Toggle the CSS mode attribute.
    this.dataset['mode'] = value;

    // Get the layout for the panel.
    let layout = this.layout as DockLayout;

    // Configure the layout for the specified mode.
    switch (value) {
      case 'multiple-document':
        each(layout.tabBars(), tabBar => {
          tabBar.show();
        });
        break;
      case 'single-document':
        layout.restoreLayout(Private.createSingleDocumentConfig(this));
        break;
      default:
        throw 'unreachable';
    }

    // Schedule an emit of the layout modified signal.
    MessageLoop.postMessage(this, Private.LayoutModified);
  }

  /**
   * Whether the tabs can be dragged / moved at runtime.
   */
  get tabsMovable(): boolean {
    return this._tabsMovable;
  }

  /**
   * Enable / Disable draggable / movable tabs.
   */
  set tabsMovable(value: boolean) {
    this._tabsMovable = value;
    each(this.tabBars(), tabbar => {
      tabbar.tabsMovable = value;
    });
  }

  /**
   * Whether the tabs are constrained to their source dock panel
   */
  get tabsConstrained(): boolean {
    return this._tabsConstrained;
  }

  /**
   * Constrain/Allow tabs to be dragged outside of this dock panel
   */
  set tabsConstrained(value: boolean) {
    this._tabsConstrained = value;
  }

  /**
   * Whether the add buttons for each tab bar are enabled.
   */
  get addButtonEnabled(): boolean {
    return this._addButtonEnabled;
  }

  /**
   * Set whether the add buttons for each tab bar are enabled.
   */
  set addButtonEnabled(value: boolean) {
    this._addButtonEnabled = value;
    each(this.tabBars(), tabbar => {
      tabbar.addButtonEnabled = value;
    });
  }

  /**
   * Whether the dock panel is empty.
   */
  get isEmpty(): boolean {
    return (this.layout as DockLayout).isEmpty;
  }

  /**
   * Create an iterator over the user widgets in the panel.
   *
   * @returns A new iterator over the user widgets in the panel.
   *
   * #### Notes
   * This iterator does not include the generated tab bars.
   */
  widgets(): IIterator<Widget> {
    return (this.layout as DockLayout).widgets();
  }

  /**
   * Create an iterator over the selected widgets in the panel.
   *
   * @returns A new iterator over the selected user widgets.
   *
   * #### Notes
   * This iterator yields the widgets corresponding to the current tab
   * of each tab bar in the panel.
   */
  selectedWidgets(): IIterator<Widget> {
    return (this.layout as DockLayout).selectedWidgets();
  }

  /**
   * Create an iterator over the tab bars in the panel.
   *
   * @returns A new iterator over the tab bars in the panel.
   *
   * #### Notes
   * This iterator does not include the user widgets.
   */
  tabBars(): IIterator<TabBar<Widget>> {
    return (this.layout as DockLayout).tabBars();
  }

  /**
   * Create an iterator over the handles in the panel.
   *
   * @returns A new iterator over the handles in the panel.
   */
  handles(): IIterator<HTMLDivElement> {
    return (this.layout as DockLayout).handles();
  }

  /**
   * Select a specific widget in the dock panel.
   *
   * @param widget - The widget of interest.
   *
   * #### Notes
   * This will make the widget the current widget in its tab area.
   */
  selectWidget(widget: Widget): void {
    // Find the tab bar which contains the widget.
    let tabBar = find(this.tabBars(), bar => {
      return bar.titles.indexOf(widget.title) !== -1;
    });

    // Throw an error if no tab bar is found.
    if (!tabBar) {
      throw new Error('Widget is not contained in the dock panel.');
    }

    // Ensure the widget is the current widget.
    tabBar.currentTitle = widget.title;
  }

  /**
   * Activate a specified widget in the dock panel.
   *
   * @param widget - The widget of interest.
   *
   * #### Notes
   * This will select and activate the given widget.
   */
  activateWidget(widget: Widget): void {
    this.selectWidget(widget);
    widget.activate();
  }

  /**
   * Save the current layout configuration of the dock panel.
   *
   * @returns A new config object for the current layout state.
   *
   * #### Notes
   * The return value can be provided to the `restoreLayout` method
   * in order to restore the layout to its current configuration.
   */
  saveLayout(): DockPanel.ILayoutConfig {
    return (this.layout as DockLayout).saveLayout();
  }

  /**
   * Restore the layout to a previously saved configuration.
   *
   * @param config - The layout configuration to restore.
   *
   * #### Notes
   * Widgets which currently belong to the layout but which are not
   * contained in the config will be unparented.
   *
   * The dock panel automatically reverts to `'multiple-document'`
   * mode when a layout config is restored.
   */
  restoreLayout(config: DockPanel.ILayoutConfig): void {
    // Reset the mode.
    this._mode = 'multiple-document';

    // Restore the layout.
    (this.layout as DockLayout).restoreLayout(config);

    // Flush the message loop on IE and Edge to prevent flicker.
    if (Platform.IS_EDGE || Platform.IS_IE) {
      MessageLoop.flush();
    }

    // Schedule an emit of the layout modified signal.
    MessageLoop.postMessage(this, Private.LayoutModified);
  }

  /**
   * Add a widget to the dock panel.
   *
   * @param widget - The widget to add to the dock panel.
   *
   * @param options - The additional options for adding the widget.
   *
   * #### Notes
   * If the panel is in single document mode, the options are ignored
   * and the widget is always added as tab in the hidden tab bar.
   */
  addWidget(widget: Widget, options: DockPanel.IAddOptions = {}): void {
    // Add the widget to the layout.
    if (this._mode === 'single-document') {
      (this.layout as DockLayout).addWidget(widget);
    } else {
      (this.layout as DockLayout).addWidget(widget, options);
    }

    // Schedule an emit of the layout modified signal.
    MessageLoop.postMessage(this, Private.LayoutModified);
  }

  /**
   * Process a message sent to the widget.
   *
   * @param msg - The message sent to the widget.
   */
  processMessage(msg: Message): void {
    if (msg.type === 'layout-modified') {
      this._layoutModified.emit(undefined);
    } else {
      super.processMessage(msg);
    }
  }

  /**
   * Handle the DOM events for the dock panel.
   *
   * @param event - The DOM event sent to the panel.
   *
   * #### Notes
   * This method implements the DOM `EventListener` interface and is
   * called in response to events on the panel's DOM node. It should
   * not be called directly by user code.
   */
  handleEvent(event: Event): void {
    switch (event.type) {
<<<<<<< HEAD
    case 'lm-dragenter':
      this._evtDragEnter(event as IDragEvent);
      break;
    case 'lm-dragleave':
      this._evtDragLeave(event as IDragEvent);
      break;
    case 'lm-dragover':
      this._evtDragOver(event as IDragEvent);
      break;
    case 'lm-drop':
      this._evtDrop(event as IDragEvent);
      break;
    case 'touchstart':
      event = Drag.convertTouchToMouseEvent(event as TouchEvent);
    case 'mousedown':
      this._evtMouseDown(event as MouseEvent);
      break;
    case 'touchmove':
      event = Drag.convertTouchToMouseEvent(event as TouchEvent);
    case 'mousemove':
      this._evtMouseMove(event as MouseEvent);
      break;
    case 'touchend':
      event = Drag.convertTouchToMouseEvent(event as TouchEvent);
    case 'mouseup':
      this._evtMouseUp(event as MouseEvent);
      break;
    case 'keydown':
      this._evtKeyDown(event as KeyboardEvent);
      break;
    case 'contextmenu':
      event.preventDefault();
      event.stopPropagation();
      break;
=======
      case 'lm-dragenter':
        this._evtDragEnter(event as IDragEvent);
        break;
      case 'lm-dragleave':
        this._evtDragLeave(event as IDragEvent);
        break;
      case 'lm-dragover':
        this._evtDragOver(event as IDragEvent);
        break;
      case 'lm-drop':
        this._evtDrop(event as IDragEvent);
        break;
      case 'mousedown':
        this._evtMouseDown(event as MouseEvent);
        break;
      case 'mousemove':
        this._evtMouseMove(event as MouseEvent);
        break;
      case 'mouseup':
        this._evtMouseUp(event as MouseEvent);
        break;
      case 'keydown':
        this._evtKeyDown(event as KeyboardEvent);
        break;
      case 'contextmenu':
        event.preventDefault();
        event.stopPropagation();
        break;
>>>>>>> 9b2ac853
    }
  }

  /**
   * A message handler invoked on a `'before-attach'` message.
   */
  protected onBeforeAttach(msg: Message): void {
    this.node.addEventListener('lm-dragenter', this);
    this.node.addEventListener('lm-dragleave', this);
    this.node.addEventListener('lm-dragover', this);
    this.node.addEventListener('lm-drop', this);
    this.node.addEventListener('mousedown', this);
    this.node.addEventListener('touchstart', this);
  }

  /**
   * A message handler invoked on an `'after-detach'` message.
   */
  protected onAfterDetach(msg: Message): void {
    this.node.removeEventListener('lm-dragenter', this);
    this.node.removeEventListener('lm-dragleave', this);
    this.node.removeEventListener('lm-dragover', this);
    this.node.removeEventListener('lm-drop', this);
    this.node.removeEventListener('mousedown', this);
    this.node.removeEventListener('touchstart', this);
    this._releaseMouse();
  }

  /**
   * A message handler invoked on a `'child-added'` message.
   */
  protected onChildAdded(msg: Widget.ChildMessage): void {
    // Ignore the generated tab bars.
    if (Private.isGeneratedTabBarProperty.get(msg.child)) {
      return;
    }

    // Add the widget class to the child.
    msg.child.addClass('lm-DockPanel-widget');
    /* <DEPRECATED> */
    msg.child.addClass('p-DockPanel-widget');
    /* </DEPRECATED> */
  }

  /**
   * A message handler invoked on a `'child-removed'` message.
   */
  protected onChildRemoved(msg: Widget.ChildMessage): void {
    // Ignore the generated tab bars.
    if (Private.isGeneratedTabBarProperty.get(msg.child)) {
      return;
    }

    // Remove the widget class from the child.
    msg.child.removeClass('lm-DockPanel-widget');
    /* <DEPRECATED> */
    msg.child.removeClass('p-DockPanel-widget');
    /* </DEPRECATED> */

    // Schedule an emit of the layout modified signal.
    MessageLoop.postMessage(this, Private.LayoutModified);
  }

  /**
   * Handle the `'lm-dragenter'` event for the dock panel.
   */
  private _evtDragEnter(event: IDragEvent): void {
    // If the factory mime type is present, mark the event as
    // handled in order to get the rest of the drag events.
    if (event.mimeData.hasData('application/vnd.lumino.widget-factory')) {
      event.preventDefault();
      event.stopPropagation();
    }
  }

  /**
   * Handle the `'lm-dragleave'` event for the dock panel.
   */
  private _evtDragLeave(event: IDragEvent): void {
    // Mark the event as handled.
    event.preventDefault();
    event.stopPropagation();

    // The new target might be a descendant, so we might still handle the drop.
    // Hide asynchronously so that if a lm-dragover event bubbles up to us, the
    // hide is cancelled by the lm-dragover handler's show overlay logic.
    this.overlay.hide(1);
  }

  /**
   * Handle the `'lm-dragover'` event for the dock panel.
   */
  private _evtDragOver(event: IDragEvent): void {
    // Mark the event as handled.
    event.preventDefault();
    event.stopPropagation();

    // Show the drop indicator overlay and update the drop
    // action based on the drop target zone under the mouse.
    if (
      (this._tabsConstrained && event.source !== this) ||
      this._showOverlay(event.clientX, event.clientY) === 'invalid'
    ) {
      event.dropAction = 'none';
    } else {
      event.dropAction = event.proposedAction;
    }
  }

  /**
   * Handle the `'lm-drop'` event for the dock panel.
   */
  private _evtDrop(event: IDragEvent): void {
    // Mark the event as handled.
    event.preventDefault();
    event.stopPropagation();

    // Hide the drop indicator overlay.
    this.overlay.hide(0);

    // Bail if the proposed action is to do nothing.
    if (event.proposedAction === 'none') {
      event.dropAction = 'none';
      return;
    }

    // Find the drop target under the mouse.
    let { clientX, clientY } = event;
    let { zone, target } = Private.findDropTarget(
      this,
      clientX,
      clientY,
      this._edges
    );

    // Bail if the drop zone is invalid.
    if (zone === 'invalid') {
      event.dropAction = 'none';
      return;
    }

    // Bail if the factory mime type has invalid data.
    let mimeData = event.mimeData;
    let factory = mimeData.getData('application/vnd.lumino.widget-factory');
    if (typeof factory !== 'function') {
      event.dropAction = 'none';
      return;
    }

    // Bail if the factory does not produce a widget.
    let widget = factory();
    if (!(widget instanceof Widget)) {
      event.dropAction = 'none';
      return;
    }

    // Bail if the widget is an ancestor of the dock panel.
    if (widget.contains(this)) {
      event.dropAction = 'none';
      return;
    }

    // Find the reference widget for the drop target.
    let ref = target ? Private.getDropRef(target.tabBar) : null;

    // Add the widget according to the indicated drop zone.
    switch (zone) {
      case 'root-all':
        this.addWidget(widget);
        break;
      case 'root-top':
        this.addWidget(widget, { mode: 'split-top' });
        break;
      case 'root-left':
        this.addWidget(widget, { mode: 'split-left' });
        break;
      case 'root-right':
        this.addWidget(widget, { mode: 'split-right' });
        break;
      case 'root-bottom':
        this.addWidget(widget, { mode: 'split-bottom' });
        break;
      case 'widget-all':
        this.addWidget(widget, { mode: 'tab-after', ref });
        break;
      case 'widget-top':
        this.addWidget(widget, { mode: 'split-top', ref });
        break;
      case 'widget-left':
        this.addWidget(widget, { mode: 'split-left', ref });
        break;
      case 'widget-right':
        this.addWidget(widget, { mode: 'split-right', ref });
        break;
      case 'widget-bottom':
        this.addWidget(widget, { mode: 'split-bottom', ref });
        break;
      case 'widget-tab':
        this.addWidget(widget, { mode: 'tab-after', ref });
        break;
      default:
        throw 'unreachable';
    }

    // Accept the proposed drop action.
    event.dropAction = event.proposedAction;

    // Activate the dropped widget.
    this.activateWidget(widget);
  }

  /**
   * Handle the `'keydown'` event for the dock panel.
   */
  private _evtKeyDown(event: KeyboardEvent): void {
    // Stop input events during drag.
    event.preventDefault();
    event.stopPropagation();

    // Release the mouse if `Escape` is pressed.
    if (event.keyCode === 27) {
      // Finalize the mouse release.
      this._releaseMouse();

      // Schedule an emit of the layout modified signal.
      MessageLoop.postMessage(this, Private.LayoutModified);
    }
  }

  /**
   * Handle the `'mousedown'` event for the dock panel.
   */
  private _evtMouseDown(event: MouseEvent): void {
    // Do nothing if the left mouse button is not pressed.
    if (event.button !== 0) {
      return;
    }

    // Find the handle which contains the mouse target, if any.
    let layout = this.layout as DockLayout;
    let target = event.target as HTMLElement;
    let handle = find(layout.handles(), handle => handle.contains(target));
    if (!handle) {
      return;
    }

    // Stop the event when a handle is pressed.
    event.preventDefault();
    event.stopPropagation();

    // Add the extra document listeners.
    document.addEventListener('keydown', this, true);
    document.addEventListener('mouseup', this, true);
    document.addEventListener('touchend', this, true);
    document.addEventListener('mousemove', this, true);
    document.addEventListener('touchmove', this, true);
    document.addEventListener('contextmenu', this, true);

    // Compute the offset deltas for the handle press.
    let rect = handle.getBoundingClientRect();
    let deltaX = event.clientX - rect.left;
    let deltaY = event.clientY - rect.top;

    // Override the cursor and store the press data.
    let style = window.getComputedStyle(handle);
    let override = Drag.overrideCursor(style.cursor!);
    this._pressData = { handle, deltaX, deltaY, override };
  }

  /**
   * Handle the `'mousemove'` event for the dock panel.
   */
  private _evtMouseMove(event: MouseEvent): void {
    // Bail early if no drag is in progress.
    if (!this._pressData) {
      return;
    }

    // Stop the event when dragging a handle.
    event.preventDefault();
    event.stopPropagation();

    // Compute the desired offset position for the handle.
    let rect = this.node.getBoundingClientRect();
    let xPos = event.clientX - rect.left - this._pressData.deltaX;
    let yPos = event.clientY - rect.top - this._pressData.deltaY;

    // Set the handle as close to the desired position as possible.
    let layout = this.layout as DockLayout;
    layout.moveHandle(this._pressData.handle, xPos, yPos);
  }

  /**
   * Handle the `'mouseup'` event for the dock panel.
   */
  private _evtMouseUp(event: MouseEvent): void {
    // Do nothing if the left mouse button is not released.
    if (event.button !== 0) {
      return;
    }

    // Stop the event when releasing a handle.
    event.preventDefault();
    event.stopPropagation();

    // Finalize the mouse release.
    this._releaseMouse();

    // Schedule an emit of the layout modified signal.
    MessageLoop.postMessage(this, Private.LayoutModified);
  }

  /**
   * Release the mouse grab for the dock panel.
   */
  private _releaseMouse(): void {
    // Bail early if no drag is in progress.
    if (!this._pressData) {
      return;
    }

    // Clear the override cursor.
    this._pressData.override.dispose();
    this._pressData = null;

    // Remove the extra document listeners.
    document.removeEventListener('keydown', this, true);
    document.removeEventListener('mouseup', this, true);
    document.removeEventListener('touchend', this, true);
    document.removeEventListener('mousemove', this, true);
    document.removeEventListener('touchmove', this, true);
    document.removeEventListener('contextmenu', this, true);
  }

  /**
   * Show the overlay indicator at the given client position.
   *
   * Returns the drop zone at the specified client position.
   *
   * #### Notes
   * If the position is not over a valid zone, the overlay is hidden.
   */
  private _showOverlay(clientX: number, clientY: number): Private.DropZone {
    // Find the dock target for the given client position.
    let { zone, target } = Private.findDropTarget(
      this,
      clientX,
      clientY,
      this._edges
    );

    // If the drop zone is invalid, hide the overlay and bail.
    if (zone === 'invalid') {
      this.overlay.hide(100);
      return zone;
    }

    // Setup the variables needed to compute the overlay geometry.
    let top: number;
    let left: number;
    let right: number;
    let bottom: number;
    let box = ElementExt.boxSizing(this.node); // TODO cache this?
    let rect = this.node.getBoundingClientRect();

    // Compute the overlay geometry based on the dock zone.
    switch (zone) {
      case 'root-all':
        top = box.paddingTop;
        left = box.paddingLeft;
        right = box.paddingRight;
        bottom = box.paddingBottom;
        break;
      case 'root-top':
        top = box.paddingTop;
        left = box.paddingLeft;
        right = box.paddingRight;
        bottom = rect.height * Private.GOLDEN_RATIO;
        break;
      case 'root-left':
        top = box.paddingTop;
        left = box.paddingLeft;
        right = rect.width * Private.GOLDEN_RATIO;
        bottom = box.paddingBottom;
        break;
      case 'root-right':
        top = box.paddingTop;
        left = rect.width * Private.GOLDEN_RATIO;
        right = box.paddingRight;
        bottom = box.paddingBottom;
        break;
      case 'root-bottom':
        top = rect.height * Private.GOLDEN_RATIO;
        left = box.paddingLeft;
        right = box.paddingRight;
        bottom = box.paddingBottom;
        break;
      case 'widget-all':
        top = target!.top;
        left = target!.left;
        right = target!.right;
        bottom = target!.bottom;
        break;
      case 'widget-top':
        top = target!.top;
        left = target!.left;
        right = target!.right;
        bottom = target!.bottom + target!.height / 2;
        break;
      case 'widget-left':
        top = target!.top;
        left = target!.left;
        right = target!.right + target!.width / 2;
        bottom = target!.bottom;
        break;
      case 'widget-right':
        top = target!.top;
        left = target!.left + target!.width / 2;
        right = target!.right;
        bottom = target!.bottom;
        break;
      case 'widget-bottom':
        top = target!.top + target!.height / 2;
        left = target!.left;
        right = target!.right;
        bottom = target!.bottom;
        break;
      case 'widget-tab':
        const tabHeight = target!.tabBar.node.getBoundingClientRect().height;
        top = target!.top;
        left = target!.left;
        right = target!.right;
        bottom = target!.bottom + target!.height - tabHeight;
        break;
      default:
        throw 'unreachable';
    }

    // Show the overlay with the computed geometry.
    this.overlay.show({ top, left, right, bottom });

    // Finally, return the computed drop zone.
    return zone;
  }

  /**
   * Create a new tab bar for use by the panel.
   */
  private _createTabBar(): TabBar<Widget> {
    // Create the tab bar.
    let tabBar = this._renderer.createTabBar();

    // Set the generated tab bar property for the tab bar.
    Private.isGeneratedTabBarProperty.set(tabBar, true);

    // Hide the tab bar when in single document mode.
    if (this._mode === 'single-document') {
      tabBar.hide();
    }

    // Enforce necessary tab bar behavior.
    // TODO do we really want to enforce *all* of these?
    tabBar.tabsMovable = this._tabsMovable;
    tabBar.allowDeselect = false;
    tabBar.addButtonEnabled = this._addButtonEnabled;
    tabBar.removeBehavior = 'select-previous-tab';
    tabBar.insertBehavior = 'select-tab-if-needed';

    // Connect the signal handlers for the tab bar.
    tabBar.tabMoved.connect(this._onTabMoved, this);
    tabBar.currentChanged.connect(this._onCurrentChanged, this);
    tabBar.tabCloseRequested.connect(this._onTabCloseRequested, this);
    tabBar.tabDetachRequested.connect(this._onTabDetachRequested, this);
    tabBar.tabActivateRequested.connect(this._onTabActivateRequested, this);
    tabBar.addRequested.connect(this._onTabAddRequested, this);

    // Return the initialized tab bar.
    return tabBar;
  }

  /**
   * Create a new handle for use by the panel.
   */
  private _createHandle(): HTMLDivElement {
    return this._renderer.createHandle();
  }

  /**
   * Handle the `tabMoved` signal from a tab bar.
   */
  private _onTabMoved(): void {
    MessageLoop.postMessage(this, Private.LayoutModified);
  }

  /**
   * Handle the `currentChanged` signal from a tab bar.
   */
  private _onCurrentChanged(
    sender: TabBar<Widget>,
    args: TabBar.ICurrentChangedArgs<Widget>
  ): void {
    // Extract the previous and current title from the args.
    let { previousTitle, currentTitle } = args;

    // Hide the previous widget.
    if (previousTitle) {
      previousTitle.owner.hide();
    }

    // Show the current widget.
    if (currentTitle) {
      currentTitle.owner.show();
    }

    // Flush the message loop on IE and Edge to prevent flicker.
    if (Platform.IS_EDGE || Platform.IS_IE) {
      MessageLoop.flush();
    }

    // Schedule an emit of the layout modified signal.
    MessageLoop.postMessage(this, Private.LayoutModified);
  }

  /**
   * Handle the `addRequested` signal from a tab bar.
   */
  private _onTabAddRequested(sender: TabBar<Widget>): void {
    this._addRequested.emit(sender);
  }

  /**
   * Handle the `tabActivateRequested` signal from a tab bar.
   */
  private _onTabActivateRequested(
    sender: TabBar<Widget>,
    args: TabBar.ITabActivateRequestedArgs<Widget>
  ): void {
    args.title.owner.activate();
  }

  /**
   * Handle the `tabCloseRequested` signal from a tab bar.
   */
  private _onTabCloseRequested(
    sender: TabBar<Widget>,
    args: TabBar.ITabCloseRequestedArgs<Widget>
  ): void {
    args.title.owner.close();
  }

  /**
   * Handle the `tabDetachRequested` signal from a tab bar.
   */
  private _onTabDetachRequested(
    sender: TabBar<Widget>,
    args: TabBar.ITabDetachRequestedArgs<Widget>
  ): void {
    // Do nothing if a drag is already in progress.
    if (this._drag) {
      return;
    }

    // Release the tab bar's hold on the mouse.
    sender.releaseMouse();

    // Extract the data from the args.
    let { title, tab, clientX, clientY } = args;

    // Setup the mime data for the drag operation.
    let mimeData = new MimeData();
    let factory = () => title.owner;
    mimeData.setData('application/vnd.lumino.widget-factory', factory);

    // Create the drag image for the drag operation.
    let dragImage = tab.cloneNode(true) as HTMLElement;

    // Create the drag object to manage the drag-drop operation.
    this._drag = new Drag({
      mimeData,
      dragImage,
      proposedAction: 'move',
      supportedActions: 'move',
      source: this
    });

    // Hide the tab node in the original tab.
    tab.classList.add('lm-mod-hidden');
    /* <DEPRECATED> */
    tab.classList.add('p-mod-hidden'); // Create the cleanup callback.
    /* </DEPRECATED> */ let cleanup = () => {
      this._drag = null;
      tab.classList.remove('lm-mod-hidden');
      /* <DEPRECATED> */
      tab.classList.remove('p-mod-hidden');
      /* </DEPRECATED> */
    };

    // Start the drag operation and cleanup when done.
    this._drag.start(clientX, clientY).then(cleanup);
  }

  private _edges: DockPanel.IEdges;
  private _mode: DockPanel.Mode;
  private _drag: Drag | null = null;
  private _renderer: DockPanel.IRenderer;
  private _tabsMovable: boolean = true;
  private _tabsConstrained: boolean = false;
  private _addButtonEnabled: boolean = false;
  private _pressData: Private.IPressData | null = null;
  private _layoutModified = new Signal<this, void>(this);

  private _addRequested = new Signal<this, TabBar<Widget>>(this);
}

/**
 * The namespace for the `DockPanel` class statics.
 */
export namespace DockPanel {
  /**
   * An options object for creating a dock panel.
   */
  export interface IOptions {
    /**
     * The overlay to use with the dock panel.
     *
     * The default is a new `Overlay` instance.
     */
    overlay?: IOverlay;

    /**
     * The renderer to use for the dock panel.
     *
     * The default is a shared renderer instance.
     */
    renderer?: IRenderer;

    /**
     * The spacing between the items in the panel.
     *
     * The default is `4`.
     */
    spacing?: number;

    /**
     * The mode for the dock panel.
     *
     * The default is `'multiple-document'`.
     */
    mode?: DockPanel.Mode;

    /**
     * The sizes of the edge drop zones, in pixels.
     * If not given, default values will be used.
     */
    edges?: IEdges;

    /**
     * Allow tabs to be draggable / movable by user.
     *
     * The default is `'true'`.
     */
    tabsMovable?: boolean;

    /**
     * Constrain tabs to this dock panel
     *
     * The default is `'false'`.
     */
    tabsConstrained?: boolean;

    /**
     * Enable add buttons in each of the dock panel's tab bars.
     *
     * The default is `'false'`.
     */
    addButtonEnabled?: boolean;
  }

  /**
   * The sizes of the edge drop zones, in pixels.
   */
  export interface IEdges {
    /**
     * The size of the top edge drop zone.
     */
    top: number;

    /**
     * The size of the right edge drop zone.
     */
    right: number;

    /**
     * The size of the bottom edge drop zone.
     */
    bottom: number;

    /**
     * The size of the left edge drop zone.
     */
    left: number;
  }

  /**
   * A type alias for the supported dock panel modes.
   */
  export type Mode =
    | /**
     * The single document mode.
     *
     * In this mode, only a single widget is visible at a time, and that
     * widget fills the available layout space. No tab bars are visible.
     */
    'single-document'

    /**
     * The multiple document mode.
     *
     * In this mode, multiple documents are displayed in separate tab
     * areas, and those areas can be individually resized by the user.
     */
    | 'multiple-document';

  /**
   * A type alias for a layout configuration object.
   */
  export type ILayoutConfig = DockLayout.ILayoutConfig;

  /**
   * A type alias for the supported insertion modes.
   */
  export type InsertMode = DockLayout.InsertMode;

  /**
   * A type alias for the add widget options.
   */
  export type IAddOptions = DockLayout.IAddOptions;

  /**
   * An object which holds the geometry for overlay positioning.
   */
  export interface IOverlayGeometry {
    /**
     * The distance between the overlay and parent top edges.
     */
    top: number;

    /**
     * The distance between the overlay and parent left edges.
     */
    left: number;

    /**
     * The distance between the overlay and parent right edges.
     */
    right: number;

    /**
     * The distance between the overlay and parent bottom edges.
     */
    bottom: number;
  }

  /**
   * An object which manages the overlay node for a dock panel.
   */
  export interface IOverlay {
    /**
     * The DOM node for the overlay.
     */
    readonly node: HTMLDivElement;

    /**
     * Show the overlay using the given overlay geometry.
     *
     * @param geo - The desired geometry for the overlay.
     *
     * #### Notes
     * The given geometry values assume the node will use absolute
     * positioning.
     *
     * This is called on every mouse move event during a drag in order
     * to update the position of the overlay. It should be efficient.
     */
    show(geo: IOverlayGeometry): void;

    /**
     * Hide the overlay node.
     *
     * @param delay - The delay (in ms) before hiding the overlay.
     *   A delay value <= 0 should hide the overlay immediately.
     *
     * #### Notes
     * This is called whenever the overlay node should been hidden.
     */
    hide(delay: number): void;
  }

  /**
   * A concrete implementation of `IOverlay`.
   *
   * This is the default overlay implementation for a dock panel.
   */
  export class Overlay implements IOverlay {
    /**
     * Construct a new overlay.
     */
    constructor() {
      this.node = document.createElement('div');
      this.node.classList.add('lm-DockPanel-overlay');
      this.node.classList.add('lm-mod-hidden');
      /* <DEPRECATED> */
      this.node.classList.add('p-DockPanel-overlay');
      this.node.classList.add('p-mod-hidden');
      /* </DEPRECATED> */ this.node.style.position = 'absolute';
    }

    /**
     * The DOM node for the overlay.
     */
    readonly node: HTMLDivElement;

    /**
     * Show the overlay using the given overlay geometry.
     *
     * @param geo - The desired geometry for the overlay.
     */
    show(geo: IOverlayGeometry): void {
      // Update the position of the overlay.
      let style = this.node.style;
      style.top = `${geo.top}px`;
      style.left = `${geo.left}px`;
      style.right = `${geo.right}px`;
      style.bottom = `${geo.bottom}px`;

      // Clear any pending hide timer.
      clearTimeout(this._timer);
      this._timer = -1;

      // If the overlay is already visible, we're done.
      if (!this._hidden) {
        return;
      }

      // Clear the hidden flag.
      this._hidden = false;

      // Finally, show the overlay.
      this.node.classList.remove('lm-mod-hidden');
      /* <DEPRECATED> */
      this.node.classList.remove('p-mod-hidden');
      /* </DEPRECATED> */
    }

    /**
     * Hide the overlay node.
     *
     * @param delay - The delay (in ms) before hiding the overlay.
     *   A delay value <= 0 will hide the overlay immediately.
     */
    hide(delay: number): void {
      // Do nothing if the overlay is already hidden.
      if (this._hidden) {
        return;
      }

      // Hide immediately if the delay is <= 0.
      if (delay <= 0) {
        clearTimeout(this._timer);
        this._timer = -1;
        this._hidden = true;
        this.node.classList.add('lm-mod-hidden');
        /* <DEPRECATED> */
        this.node.classList.add('p-mod-hidden');
        /* </DEPRECATED> */ return;
      }

      // Do nothing if a hide is already pending.
      if (this._timer !== -1) {
        return;
      }

      // Otherwise setup the hide timer.
      this._timer = window.setTimeout(() => {
        this._timer = -1;
        this._hidden = true;
        this.node.classList.add('lm-mod-hidden');
        /* <DEPRECATED> */
        this.node.classList.add('p-mod-hidden');
        /* </DEPRECATED> */
      }, delay);
    }

    private _timer = -1;
    private _hidden = true;
  }

  /**
   * A type alias for a dock panel renderer;
   */
  export type IRenderer = DockLayout.IRenderer;

  /**
   * The default implementation of `IRenderer`.
   */
  export class Renderer implements IRenderer {
    /**
     * Create a new tab bar for use with a dock panel.
     *
     * @returns A new tab bar for a dock panel.
     */
    createTabBar(): TabBar<Widget> {
      let bar = new TabBar<Widget>();
      bar.addClass('lm-DockPanel-tabBar');
      /* <DEPRECATED> */
      bar.addClass('p-DockPanel-tabBar');
      /* </DEPRECATED> */
      return bar;
    }

    /**
     * Create a new handle node for use with a dock panel.
     *
     * @returns A new handle node for a dock panel.
     */
    createHandle(): HTMLDivElement {
      let handle = document.createElement('div');
      handle.className = 'lm-DockPanel-handle';
      /* <DEPRECATED> */
      handle.classList.add('p-DockPanel-handle');
      /* </DEPRECATED> */ return handle;
    }
  }

  /**
   * The default `Renderer` instance.
   */
  export const defaultRenderer = new Renderer();
}

/**
 * The namespace for the module implementation details.
 */
namespace Private {
  /**
   * A fraction used for sizing root panels; ~= `1 / golden_ratio`.
   */
  export const GOLDEN_RATIO = 0.618;

  /**
   * The default sizes for the edge drop zones, in pixels.
   */
  export const DEFAULT_EDGES = {
    /**
     * The size of the top edge dock zone for the root panel, in pixels.
     * This is different from the others to distinguish between the top
     * tab bar and the top root zone.
     */
    top: 12,

    /**
     * The size of the edge dock zone for the root panel, in pixels.
     */
    right: 40,

    /**
     * The size of the edge dock zone for the root panel, in pixels.
     */
    bottom: 40,

    /**
     * The size of the edge dock zone for the root panel, in pixels.
     */
    left: 40
  };

  /**
   * A singleton `'layout-modified'` conflatable message.
   */
  export const LayoutModified = new ConflatableMessage('layout-modified');

  /**
   * An object which holds mouse press data.
   */
  export interface IPressData {
    /**
     * The handle which was pressed.
     */
    handle: HTMLDivElement;

    /**
     * The X offset of the press in handle coordinates.
     */
    deltaX: number;

    /**
     * The Y offset of the press in handle coordinates.
     */
    deltaY: number;

    /**
     * The disposable which will clear the override cursor.
     */
    override: IDisposable;
  }

  /**
   * A type alias for a drop zone.
   */
  export type DropZone =
    | /**
     * An invalid drop zone.
     */
    'invalid'

    /**
     * The entirety of the root dock area.
     */
    | 'root-all'

    /**
     * The top portion of the root dock area.
     */
    | 'root-top'

    /**
     * The left portion of the root dock area.
     */
    | 'root-left'

    /**
     * The right portion of the root dock area.
     */
    | 'root-right'

    /**
     * The bottom portion of the root dock area.
     */
    | 'root-bottom'

    /**
     * The entirety of a tabbed widget area.
     */
    | 'widget-all'

    /**
     * The top portion of tabbed widget area.
     */
    | 'widget-top'

    /**
     * The left portion of tabbed widget area.
     */
    | 'widget-left'

    /**
     * The right portion of tabbed widget area.
     */
    | 'widget-right'

    /**
     * The bottom portion of tabbed widget area.
     */
    | 'widget-bottom'

    /**
     * The the bar of a tabbed widget area.
     */
    | 'widget-tab';

  /**
   * An object which holds the drop target zone and widget.
   */
  export interface IDropTarget {
    /**
     * The semantic zone for the mouse position.
     */
    zone: DropZone;

    /**
     * The tab area geometry for the drop zone, or `null`.
     */
    target: DockLayout.ITabAreaGeometry | null;
  }

  /**
   * An attached property used to track generated tab bars.
   */
  export const isGeneratedTabBarProperty = new AttachedProperty<
    Widget,
    boolean
  >({
    name: 'isGeneratedTabBar',
    create: () => false
  });

  /**
   * Create a single document config for the widgets in a dock panel.
   */
  export function createSingleDocumentConfig(
    panel: DockPanel
  ): DockPanel.ILayoutConfig {
    // Return an empty config if the panel is empty.
    if (panel.isEmpty) {
      return { main: null };
    }

    // Get a flat array of the widgets in the panel.
    let widgets = toArray(panel.widgets());

    // Get the first selected widget in the panel.
    let selected = panel.selectedWidgets().next();

    // Compute the current index for the new config.
    let currentIndex = selected ? widgets.indexOf(selected) : -1;

    // Return the single document config.
    return { main: { type: 'tab-area', widgets, currentIndex } };
  }

  /**
   * Find the drop target at the given client position.
   */
  export function findDropTarget(
    panel: DockPanel,
    clientX: number,
    clientY: number,
    edges: DockPanel.IEdges
  ): IDropTarget {
    // Bail if the mouse is not over the dock panel.
    if (!ElementExt.hitTest(panel.node, clientX, clientY)) {
      return { zone: 'invalid', target: null };
    }

    // Look up the layout for the panel.
    let layout = panel.layout as DockLayout;

    // If the layout is empty, indicate the entire root drop zone.
    if (layout.isEmpty) {
      return { zone: 'root-all', target: null };
    }

    // Test the edge zones when in multiple document mode.
    if (panel.mode === 'multiple-document') {
      // Get the client rect for the dock panel.
      let panelRect = panel.node.getBoundingClientRect();

      // Compute the distance to each edge of the panel.
      let pl = clientX - panelRect.left + 1;
      let pt = clientY - panelRect.top + 1;
      let pr = panelRect.right - clientX;
      let pb = panelRect.bottom - clientY;

      // Find the minimum distance to an edge.
      let pd = Math.min(pt, pr, pb, pl);

      // Return a root zone if the mouse is within an edge.
      switch (pd) {
        case pt:
          if (pt < edges.top) {
            return { zone: 'root-top', target: null };
          }
          break;
        case pr:
          if (pr < edges.right) {
            return { zone: 'root-right', target: null };
          }
          break;
        case pb:
          if (pb < edges.bottom) {
            return { zone: 'root-bottom', target: null };
          }
          break;
        case pl:
          if (pl < edges.left) {
            return { zone: 'root-left', target: null };
          }
          break;
        default:
          throw 'unreachable';
      }
    }

    // Hit test the dock layout at the given client position.
    let target = layout.hitTestTabAreas(clientX, clientY);

    // Bail if no target area was found.
    if (!target) {
      return { zone: 'invalid', target: null };
    }

    // Return the whole tab area when in single document mode.
    if (panel.mode === 'single-document') {
      return { zone: 'widget-all', target };
    }

    // Compute the distance to each edge of the tab area.
    let al = target.x - target.left + 1;
    let at = target.y - target.top + 1;
    let ar = target.left + target.width - target.x;
    let ab = target.top + target.height - target.y;

    const tabHeight = target.tabBar.node.getBoundingClientRect().height;
    if (at < tabHeight) {
      return { zone: 'widget-tab', target };
    }

    // Get the X and Y edge sizes for the area.
    let rx = Math.round(target.width / 3);
    let ry = Math.round(target.height / 3);

    // If the mouse is not within an edge, indicate the entire area.
    if (al > rx && ar > rx && at > ry && ab > ry) {
      return { zone: 'widget-all', target };
    }

    // Scale the distances by the slenderness ratio.
    al /= rx;
    at /= ry;
    ar /= rx;
    ab /= ry;

    // Find the minimum distance to the area edge.
    let ad = Math.min(al, at, ar, ab);

    // Find the widget zone for the area edge.
    let zone: DropZone;
    switch (ad) {
      case al:
        zone = 'widget-left';
        break;
      case at:
        zone = 'widget-top';
        break;
      case ar:
        zone = 'widget-right';
        break;
      case ab:
        zone = 'widget-bottom';
        break;
      default:
        throw 'unreachable';
    }

    // Return the final drop target.
    return { zone, target };
  }

  /**
   * Get the drop reference widget for a tab bar.
   */
  export function getDropRef(tabBar: TabBar<Widget>): Widget | null {
    if (tabBar.titles.length === 0) {
      return null;
    }
    if (tabBar.currentTitle) {
      return tabBar.currentTitle.owner;
    }
    return tabBar.titles[tabBar.titles.length - 1].owner;
  }
}<|MERGE_RESOLUTION|>--- conflicted
+++ resolved
@@ -416,42 +416,6 @@
    */
   handleEvent(event: Event): void {
     switch (event.type) {
-<<<<<<< HEAD
-    case 'lm-dragenter':
-      this._evtDragEnter(event as IDragEvent);
-      break;
-    case 'lm-dragleave':
-      this._evtDragLeave(event as IDragEvent);
-      break;
-    case 'lm-dragover':
-      this._evtDragOver(event as IDragEvent);
-      break;
-    case 'lm-drop':
-      this._evtDrop(event as IDragEvent);
-      break;
-    case 'touchstart':
-      event = Drag.convertTouchToMouseEvent(event as TouchEvent);
-    case 'mousedown':
-      this._evtMouseDown(event as MouseEvent);
-      break;
-    case 'touchmove':
-      event = Drag.convertTouchToMouseEvent(event as TouchEvent);
-    case 'mousemove':
-      this._evtMouseMove(event as MouseEvent);
-      break;
-    case 'touchend':
-      event = Drag.convertTouchToMouseEvent(event as TouchEvent);
-    case 'mouseup':
-      this._evtMouseUp(event as MouseEvent);
-      break;
-    case 'keydown':
-      this._evtKeyDown(event as KeyboardEvent);
-      break;
-    case 'contextmenu':
-      event.preventDefault();
-      event.stopPropagation();
-      break;
-=======
       case 'lm-dragenter':
         this._evtDragEnter(event as IDragEvent);
         break;
@@ -464,12 +428,24 @@
       case 'lm-drop':
         this._evtDrop(event as IDragEvent);
         break;
+      case 'touchstart':
+        /* eslint no-fallthrough: "off" */
+        event = Drag.convertTouchToMouseEvent(event as TouchEvent);
+      // caution: break is omitted intentionally
       case 'mousedown':
         this._evtMouseDown(event as MouseEvent);
         break;
+      case 'touchmove':
+        /* eslint no-fallthrough: "off" */
+        event = Drag.convertTouchToMouseEvent(event as TouchEvent);
+      // caution: break is omitted intentionally
       case 'mousemove':
         this._evtMouseMove(event as MouseEvent);
         break;
+      case 'touchend':
+        /* eslint no-fallthrough: "off" */
+        event = Drag.convertTouchToMouseEvent(event as TouchEvent);
+      // caution: break is omitted intentionally
       case 'mouseup':
         this._evtMouseUp(event as MouseEvent);
         break;
@@ -480,7 +456,6 @@
         event.preventDefault();
         event.stopPropagation();
         break;
->>>>>>> 9b2ac853
     }
   }
 
